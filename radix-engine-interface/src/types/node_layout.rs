use crate::types::*;
use crate::*;
use sbor::rust::prelude::*;

//=========================================================================
// Please update REP-60 after updating types/configs defined in this file!
//=========================================================================

#[repr(u8)]
#[derive(
    Debug,
    Clone,
    Copy,
    PartialEq,
    Eq,
    Hash,
    PartialOrd,
    Ord,
    ScryptoSbor,
    ManifestSbor,
    FromRepr,
    EnumIter,
)]
pub enum SysModuleId {
    TypeInfo,
    Metadata,
    Royalty,
    AccessRules,
    Object,
    Virtualized,
}

impl From<SysModuleId> for ModuleId {
    fn from(value: SysModuleId) -> Self {
        Self(value as u8)
    }
}

impl TryFrom<ModuleId> for SysModuleId {
    type Error = ();

    fn try_from(key: ModuleId) -> Result<Self, Self::Error> {
        Self::from_repr(key.0).ok_or(())
    }
}

#[repr(u8)]
#[derive(Debug, Clone, Sbor, PartialEq, Eq, Hash, PartialOrd, Ord, FromRepr)]
pub enum AccessRulesOffset {
    AccessRules,
}

#[repr(u8)]
#[derive(Debug, Clone, Sbor, PartialEq, Eq, Hash, PartialOrd, Ord, FromRepr)]
pub enum TypeInfoOffset {
    TypeInfo,
}

#[repr(u8)]
#[derive(Debug, Clone, Sbor, PartialEq, Eq, Hash, PartialOrd, Ord, FromRepr)]
pub enum RoyaltyOffset {
    RoyaltyConfig,
    RoyaltyAccumulator,
}

#[repr(u8)]
#[derive(Debug, Clone, Sbor, PartialEq, Eq, Hash, PartialOrd, Ord, FromRepr)]
pub enum ComponentOffset {
    State0,
}

#[repr(u8)]
#[derive(Debug, Clone, Sbor, PartialEq, Eq, Hash, PartialOrd, Ord, FromRepr)]
pub enum PackageOffset {
    Info,
    CodeType,
    Code,
    Royalty,
    FunctionAccessRules,
}

#[repr(u8)]
<<<<<<< HEAD
#[derive(Debug, Clone, Sbor, PartialEq, Eq, Hash, PartialOrd, Ord)]
pub enum FungibleResourceManagerOffset {
    Divisibility,
    TotalSupply,
}

#[repr(u8)]
#[derive(Debug, Clone, Sbor, PartialEq, Eq, Hash, PartialOrd, Ord)]
pub enum NonFungibleResourceManagerOffset {
    IdType,
    DataSchema,
    TotalSupply,
    Data,
=======
#[derive(Debug, Clone, Sbor, PartialEq, Eq, Hash, PartialOrd, Ord, FromRepr)]
pub enum FungibleResourceManagerOffset {
    ResourceManager,
}

#[repr(u8)]
#[derive(Debug, Clone, Sbor, PartialEq, Eq, Hash, PartialOrd, Ord, FromRepr)]
pub enum NonFungibleResourceManagerOffset {
    ResourceManager,
>>>>>>> b16fab99
}

#[repr(u8)]
#[derive(Debug, Clone, Sbor, PartialEq, Eq, Hash, PartialOrd, Ord, FromRepr)]
pub enum FungibleVaultOffset {
<<<<<<< HEAD
=======
    Divisibility,
>>>>>>> b16fab99
    LiquidFungible,
    LockedFungible,
}

#[repr(u8)]
#[derive(Debug, Clone, Sbor, PartialEq, Eq, Hash, PartialOrd, Ord, FromRepr)]
pub enum NonFungibleVaultOffset {
<<<<<<< HEAD
=======
    IdType,
>>>>>>> b16fab99
    LiquidNonFungible,
    LockedNonFungible,
}

#[repr(u8)]
#[derive(Debug, Clone, Sbor, PartialEq, Eq, Hash, PartialOrd, Ord, FromRepr)]
pub enum EpochManagerOffset {
    Config,
    EpochManager,
    CurrentValidatorSet,
    RegisteredValidators,
}

#[repr(u8)]
#[derive(Debug, Clone, Sbor, PartialEq, Eq, Hash, PartialOrd, Ord, FromRepr)]
pub enum ValidatorOffset {
    Validator,
}

#[repr(u8)]
<<<<<<< HEAD
#[derive(Debug, Clone, Sbor, PartialEq, Eq, Hash, PartialOrd, Ord)]
pub enum FungibleBucketOffset {
=======
#[derive(Debug, Clone, Sbor, PartialEq, Eq, Hash, PartialOrd, Ord, FromRepr)]
pub enum BucketOffset {
    Info,
>>>>>>> b16fab99
    Liquid,
    Locked,
}

#[repr(u8)]
<<<<<<< HEAD
#[derive(Debug, Clone, Sbor, PartialEq, Eq, Hash, PartialOrd, Ord)]
pub enum NonFungibleBucketOffset {
    Liquid,
    Locked,
}

#[repr(u8)]
#[derive(Debug, Clone, Sbor, PartialEq, Eq, Hash, PartialOrd, Ord)]
pub enum FungibleProofOffset {
    Moveable,
    ProofRefs,
}

#[repr(u8)]
#[derive(Debug, Clone, Sbor, PartialEq, Eq, Hash, PartialOrd, Ord)]
pub enum NonFungibleProofOffset {
    Moveable,
    ProofRefs,
=======
#[derive(Debug, Clone, Sbor, PartialEq, Eq, Hash, PartialOrd, Ord, FromRepr)]
pub enum ProofOffset {
    Info,
    Fungible,
    NonFungible,
>>>>>>> b16fab99
}

#[repr(u8)]
#[derive(Debug, Clone, Sbor, PartialEq, Eq, Hash, PartialOrd, Ord, FromRepr)]
pub enum WorktopOffset {
    Worktop,
}

#[repr(u8)]
#[derive(Debug, Clone, Sbor, PartialEq, Eq, Hash, PartialOrd, Ord, FromRepr)]
pub enum ClockOffset {
    CurrentTimeRoundedToMinutes,
}

#[repr(u8)]
#[derive(Debug, Clone, Sbor, PartialEq, Eq, Hash, PartialOrd, Ord, FromRepr)]
pub enum AccountOffset {
    Account,
}

#[repr(u8)]
#[derive(Debug, Clone, Sbor, PartialEq, Eq, Hash, PartialOrd, Ord, FromRepr)]
pub enum AccessControllerOffset {
    AccessController,
}

#[repr(u8)]
#[derive(Debug, Clone, Sbor, PartialEq, Eq, Hash, PartialOrd, Ord, FromRepr)]
pub enum AuthZoneOffset {
    AuthZone,
}

macro_rules! substate_key {
    ($t:ty) => {
        impl From<$t> for SubstateKey {
            fn from(value: $t) -> Self {
                SubstateKey::Tuple(value as u8)
            }
        }

        impl From<$t> for u8 {
            fn from(value: $t) -> Self {
                value as u8
            }
        }

        impl TryFrom<&SubstateKey> for $t {
            type Error = ();

            fn try_from(key: &SubstateKey) -> Result<Self, Self::Error> {
                match key {
                    SubstateKey::Tuple(x) => Self::from_repr(*x).ok_or(()),
                    _ => Err(()),
                }
            }
        }
    };
}

<<<<<<< HEAD
into_substate_key!(AccessRulesOffset);
into_substate_key!(TypeInfoOffset);
into_substate_key!(RoyaltyOffset);
into_substate_key!(ComponentOffset);
into_substate_key!(PackageOffset);
into_substate_key!(FungibleResourceManagerOffset);
into_substate_key!(FungibleVaultOffset);
into_substate_key!(FungibleBucketOffset);
into_substate_key!(FungibleProofOffset);
into_substate_key!(NonFungibleResourceManagerOffset);
into_substate_key!(NonFungibleVaultOffset);
into_substate_key!(NonFungibleBucketOffset);
into_substate_key!(NonFungibleProofOffset);
into_substate_key!(EpochManagerOffset);
into_substate_key!(ValidatorOffset);
into_substate_key!(WorktopOffset);
into_substate_key!(ClockOffset);
into_substate_key!(AccountOffset);
into_substate_key!(AccessControllerOffset);
into_substate_key!(AuthZoneOffset);
=======
substate_key!(AccessRulesOffset);
substate_key!(TypeInfoOffset);
substate_key!(RoyaltyOffset);
substate_key!(ComponentOffset);
substate_key!(PackageOffset);
substate_key!(FungibleResourceManagerOffset);
substate_key!(NonFungibleResourceManagerOffset);
substate_key!(FungibleVaultOffset);
substate_key!(NonFungibleVaultOffset);
substate_key!(EpochManagerOffset);
substate_key!(ValidatorOffset);
substate_key!(ClockOffset);
substate_key!(AccountOffset);
substate_key!(AccessControllerOffset);
// Transient
substate_key!(WorktopOffset);
substate_key!(AuthZoneOffset);
substate_key!(BucketOffset);
substate_key!(ProofOffset);
>>>>>>> b16fab99
<|MERGE_RESOLUTION|>--- conflicted
+++ resolved
@@ -80,40 +80,24 @@
 }
 
 #[repr(u8)]
-<<<<<<< HEAD
-#[derive(Debug, Clone, Sbor, PartialEq, Eq, Hash, PartialOrd, Ord)]
+#[derive(Debug, Clone, Sbor, PartialEq, Eq, Hash, PartialOrd, Ord, FromRepr)]
 pub enum FungibleResourceManagerOffset {
     Divisibility,
     TotalSupply,
 }
 
 #[repr(u8)]
-#[derive(Debug, Clone, Sbor, PartialEq, Eq, Hash, PartialOrd, Ord)]
+#[derive(Debug, Clone, Sbor, PartialEq, Eq, Hash, PartialOrd, Ord, FromRepr)]
 pub enum NonFungibleResourceManagerOffset {
     IdType,
     DataSchema,
     TotalSupply,
     Data,
-=======
-#[derive(Debug, Clone, Sbor, PartialEq, Eq, Hash, PartialOrd, Ord, FromRepr)]
-pub enum FungibleResourceManagerOffset {
-    ResourceManager,
-}
-
-#[repr(u8)]
-#[derive(Debug, Clone, Sbor, PartialEq, Eq, Hash, PartialOrd, Ord, FromRepr)]
-pub enum NonFungibleResourceManagerOffset {
-    ResourceManager,
->>>>>>> b16fab99
 }
 
 #[repr(u8)]
 #[derive(Debug, Clone, Sbor, PartialEq, Eq, Hash, PartialOrd, Ord, FromRepr)]
 pub enum FungibleVaultOffset {
-<<<<<<< HEAD
-=======
-    Divisibility,
->>>>>>> b16fab99
     LiquidFungible,
     LockedFungible,
 }
@@ -121,10 +105,6 @@
 #[repr(u8)]
 #[derive(Debug, Clone, Sbor, PartialEq, Eq, Hash, PartialOrd, Ord, FromRepr)]
 pub enum NonFungibleVaultOffset {
-<<<<<<< HEAD
-=======
-    IdType,
->>>>>>> b16fab99
     LiquidNonFungible,
     LockedNonFungible,
 }
@@ -145,45 +125,31 @@
 }
 
 #[repr(u8)]
-<<<<<<< HEAD
-#[derive(Debug, Clone, Sbor, PartialEq, Eq, Hash, PartialOrd, Ord)]
+#[derive(Debug, Clone, Sbor, PartialEq, Eq, Hash, PartialOrd, Ord, FromRepr)]
 pub enum FungibleBucketOffset {
-=======
-#[derive(Debug, Clone, Sbor, PartialEq, Eq, Hash, PartialOrd, Ord, FromRepr)]
-pub enum BucketOffset {
-    Info,
->>>>>>> b16fab99
     Liquid,
     Locked,
 }
 
 #[repr(u8)]
-<<<<<<< HEAD
-#[derive(Debug, Clone, Sbor, PartialEq, Eq, Hash, PartialOrd, Ord)]
+#[derive(Debug, Clone, Sbor, PartialEq, Eq, Hash, PartialOrd, Ord, FromRepr)]
 pub enum NonFungibleBucketOffset {
     Liquid,
     Locked,
 }
 
 #[repr(u8)]
-#[derive(Debug, Clone, Sbor, PartialEq, Eq, Hash, PartialOrd, Ord)]
+#[derive(Debug, Clone, Sbor, PartialEq, Eq, Hash, PartialOrd, Ord, FromRepr)]
 pub enum FungibleProofOffset {
     Moveable,
     ProofRefs,
 }
 
 #[repr(u8)]
-#[derive(Debug, Clone, Sbor, PartialEq, Eq, Hash, PartialOrd, Ord)]
+#[derive(Debug, Clone, Sbor, PartialEq, Eq, Hash, PartialOrd, Ord, FromRepr)]
 pub enum NonFungibleProofOffset {
     Moveable,
     ProofRefs,
-=======
-#[derive(Debug, Clone, Sbor, PartialEq, Eq, Hash, PartialOrd, Ord, FromRepr)]
-pub enum ProofOffset {
-    Info,
-    Fungible,
-    NonFungible,
->>>>>>> b16fab99
 }
 
 #[repr(u8)]
@@ -243,45 +209,25 @@
     };
 }
 
-<<<<<<< HEAD
-into_substate_key!(AccessRulesOffset);
-into_substate_key!(TypeInfoOffset);
-into_substate_key!(RoyaltyOffset);
-into_substate_key!(ComponentOffset);
-into_substate_key!(PackageOffset);
-into_substate_key!(FungibleResourceManagerOffset);
-into_substate_key!(FungibleVaultOffset);
-into_substate_key!(FungibleBucketOffset);
-into_substate_key!(FungibleProofOffset);
-into_substate_key!(NonFungibleResourceManagerOffset);
-into_substate_key!(NonFungibleVaultOffset);
-into_substate_key!(NonFungibleBucketOffset);
-into_substate_key!(NonFungibleProofOffset);
-into_substate_key!(EpochManagerOffset);
-into_substate_key!(ValidatorOffset);
-into_substate_key!(WorktopOffset);
-into_substate_key!(ClockOffset);
-into_substate_key!(AccountOffset);
-into_substate_key!(AccessControllerOffset);
-into_substate_key!(AuthZoneOffset);
-=======
 substate_key!(AccessRulesOffset);
 substate_key!(TypeInfoOffset);
 substate_key!(RoyaltyOffset);
 substate_key!(ComponentOffset);
 substate_key!(PackageOffset);
 substate_key!(FungibleResourceManagerOffset);
+substate_key!(FungibleVaultOffset);
+substate_key!(FungibleBucketOffset);
+substate_key!(FungibleProofOffset);
 substate_key!(NonFungibleResourceManagerOffset);
-substate_key!(FungibleVaultOffset);
 substate_key!(NonFungibleVaultOffset);
+substate_key!(NonFungibleBucketOffset);
+substate_key!(NonFungibleProofOffset);
 substate_key!(EpochManagerOffset);
 substate_key!(ValidatorOffset);
+
+// Transient
+substate_key!(WorktopOffset);
 substate_key!(ClockOffset);
 substate_key!(AccountOffset);
 substate_key!(AccessControllerOffset);
-// Transient
-substate_key!(WorktopOffset);
-substate_key!(AuthZoneOffset);
-substate_key!(BucketOffset);
-substate_key!(ProofOffset);
->>>>>>> b16fab99
+substate_key!(AuthZoneOffset);