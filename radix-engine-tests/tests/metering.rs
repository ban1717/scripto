use radix_engine::transaction::TransactionReceipt;
use radix_engine::types::*;
use radix_engine_constants::DEFAULT_MAX_INVOKE_INPUT_SIZE;
use radix_engine_interface::schema::PackageSchema;
use scrypto_unit::*;
use transaction::builder::ManifestBuilder;
use transaction::model::TransactionManifest;
use utils::ContextualDisplay;

// For WASM-specific metering tests, see `wasm_metering.rs`.

#[cfg(feature = "std")]
fn execute_with_time_logging(
    test_runner: &mut TestRunner,
    manifest: TransactionManifest,
    proofs: Vec<NonFungibleGlobalId>,
) -> (TransactionReceipt, u32) {
    let start = std::time::Instant::now();
    let receipt = test_runner.execute_manifest(manifest, proofs);
    let duration = start.elapsed();
    println!(
        "Time elapsed is: {:?} - NOTE: this is a very bad measure. Use benchmarks instead.",
        duration
    );
    (receipt, duration.as_millis().try_into().unwrap())
}

#[cfg(feature = "alloc")]
fn execute_with_time_logging(
    test_runner: &mut TestRunner,
    manifest: TransactionManifest,
    proofs: Vec<NonFungibleGlobalId>,
) -> (TransactionReceipt, u32) {
    let receipt = test_runner.execute_manifest(manifest, proofs);
    (receipt, 0)
}

#[test]
fn test_basic_transfer() {
    // Arrange
    let mut test_runner = TestRunner::builder().build();
    let (public_key1, _, account1) = test_runner.new_allocated_account();
    let (_, _, account2) = test_runner.new_allocated_account();

    // Act
    let manifest = ManifestBuilder::new()
        .lock_fee(account1, 10u32.into())
        .withdraw_from_account(account1, RADIX_TOKEN, 100u32.into())
        .call_method(
            account2,
            "deposit_batch",
            manifest_args!(ManifestExpression::EntireWorktop),
        )
        .build();

    let (receipt, _) = execute_with_time_logging(
        &mut test_runner,
        manifest,
        vec![NonFungibleGlobalId::from_public_key(&public_key1)],
    );
    let commit_result = receipt.expect_commit(true);

    // Assert
    // NOTE: If this test fails, it should print out the actual fee table in the error logs.
    // Or you can run just this test with the below:
    // cargo test -p radix-engine-tests --test metering -- test_basic_transfer
    assert_eq!(
        1035 /* AllocateNodeId */
        + 1635 /* CreateNode */
        + 5587 /* DropLock */
        + 1575 /* DropNode */
        + 1050432 /* Invoke */
        + 560598 /* LockSubstate */
        + 7840 /* ReadSubstate */
        + 62500 /* RunNative */
        + 7500 /* RunSystem */
        + 50000 /* TxBaseCost */
        + 1320 /* TxPayloadCost */
        + 100000 /* TxSignatureVerification */
        + 938, /* WriteSubstate */
        commit_result.fee_summary.execution_cost_sum
    );
}

#[test]
fn test_radiswap() {
    let mut test_runner = TestRunner::builder().build();

    // Scrypto developer
    let (pk1, _, _) = test_runner.new_allocated_account();
    // Radiswap operator
    let (pk2, _, account2) = test_runner.new_allocated_account();
    // Radiswap user
    let (pk3, _, account3) = test_runner.new_allocated_account();

    // Publish package
    let package_address = test_runner.publish_package(
        include_bytes!("../../assets/radiswap.wasm").to_vec(),
        manifest_decode(include_bytes!("../../assets/radiswap.schema")).unwrap(),
        btreemap!(
            "Radiswap".to_owned() => RoyaltyConfigBuilder::new()
                .add_rule("instantiate_pool", 5)
                .add_rule("add_liquidity", 1)
                .add_rule("remove_liquidity", 1)
                .add_rule("swap", 2)
                .default(0),
        ),
        btreemap!(),
        AuthorityRules::owner_authority(&NonFungibleGlobalId::from_public_key(&pk1)),
    );

    // Instantiate radiswap
    let btc = test_runner.create_fungible_resource(1_000_000.into(), 18, account2);
    let eth = test_runner.create_fungible_resource(1_000_000.into(), 18, account2);
    let btc_init_amount = Decimal::from(500_000);
    let eth_init_amount = Decimal::from(300_000);
    let fee_amount = dec!("0.01");
    let (component_address, _) = test_runner
        .execute_manifest(
            ManifestBuilder::new()
                .lock_fee(account2, 10u32.into())
                .withdraw_from_account(account2, btc, btc_init_amount)
                .withdraw_from_account(account2, eth, eth_init_amount)
                .take_all_from_worktop(btc, |builder, bucket1| {
                    builder.take_all_from_worktop(eth, |builder, bucket2| {
                        builder.call_function(
                            package_address,
                            "Radiswap",
                            "instantiate_pool",
                            manifest_args!(
                                bucket1,
                                bucket2,
                                dec!("1000"),
                                "LP_BTC_ETH",
                                "LP token for BTC/ETH swap",
                                "https://www.radiswap.com",
                                fee_amount
                            ),
                        )
                    })
                })
                .call_method(
                    account2,
                    "deposit_batch",
                    manifest_args!(ManifestExpression::EntireWorktop),
                )
                .build(),
            vec![NonFungibleGlobalId::from_public_key(&pk2)],
        )
        .expect_commit(true)
        .output::<(ComponentAddress, Own)>(5);

    // Transfer `10,000 BTC` from `account2` to `account3`
    let btc_amount = Decimal::from(10_000);
    test_runner
        .execute_manifest(
            ManifestBuilder::new()
                .lock_fee(account2, 10u32.into())
                .withdraw_from_account(account2, btc, btc_amount)
                .call_method(
                    account3,
                    "deposit_batch",
                    manifest_args!(ManifestExpression::EntireWorktop),
                )
                .build(),
            vec![NonFungibleGlobalId::from_public_key(&pk2)],
        )
        .expect_commit_success();
    assert_eq!(test_runner.account_balance(account3, btc), Some(btc_amount));

    // Swap 2,000 BTC into ETH
    let btc_to_swap = Decimal::from(2000);
    let receipt = test_runner.execute_manifest(
        ManifestBuilder::new()
            .lock_fee(account3, 10u32.into())
            .withdraw_from_account(account3, btc, btc_to_swap)
            .take_all_from_worktop(btc, |builder, bucket| {
                builder.call_method(component_address, "swap", manifest_args!(bucket))
            })
            .call_method(
                account3,
                "deposit_batch",
                manifest_args!(ManifestExpression::EntireWorktop),
            )
            .build(),
        vec![NonFungibleGlobalId::from_public_key(&pk3)],
    );
    let remaining_btc = test_runner.account_balance(account3, btc).unwrap();
    let eth_received = test_runner.account_balance(account3, eth).unwrap();
    assert_eq!(remaining_btc, btc_amount - btc_to_swap);
    assert_eq!(
        eth_received,
        eth_init_amount
            - (btc_init_amount * eth_init_amount)
                / (btc_init_amount + (btc_to_swap - btc_to_swap * fee_amount))
    );
    let commit_result = receipt.expect_commit(true);

    // NOTE: If this test fails, it should print out the actual fee table in the error logs.
    // Or you can run just this test with the below:
    // cargo test -p radix-engine-tests --test metering -- test_radiswap
    assert_eq!(
        2415 /* AllocateNodeId */
<<<<<<< HEAD
        + 3826 /* CreateNode */
        + 13875 /* DropLock */
        + 3570 /* DropNode */
        + 3305144 /* Invoke */
        + 5650219 /* LockSubstate */
        + 19432 /* ReadSubstate */
        + 135000 /* RunNative */
        + 15000 /* RunSystem */
        + 1520555 /* RunWasm */
        + 50000 /* TxBaseCost */
        + 1715 /* TxPayloadCost */
        + 100000 /* TxSignatureVerification */
        + 2330, /* WriteSubstate */
=======
            + 3826 /* CreateNode */
            + 13912 /* DropLock */
            + 3570 /* DropNode */
            + 3305144 /* Invoke */
            + 5535917 /* LockSubstate */
            + 19488 /* ReadSubstate */
            + 135000 /* RunNative */
            + 15000 /* RunSystem */
            + 1520945 /* RunWasm */
            + 50000 /* TxBaseCost */
            + 1715 /* TxPayloadCost */
            + 100000 /* TxSignatureVerification */
            + 2330, /* WriteSubstate */
>>>>>>> 4e126568
        commit_result.fee_summary.execution_cost_sum
    );
}

#[test]
fn test_flash_loan() {
    let mut test_runner = TestRunner::builder().build();

    // Scrypto developer
    let (pk1, _, _) = test_runner.new_allocated_account();
    // Flash loan operator
    let (pk2, _, account2) = test_runner.new_allocated_account();
    // Flash loan user
    let (pk3, _, account3) = test_runner.new_allocated_account();

    // Publish package
    let package_address = test_runner.publish_package(
        include_bytes!("../../assets/flash_loan.wasm").to_vec(),
        manifest_decode(include_bytes!("../../assets/flash_loan.schema")).unwrap(),
        btreemap!(
            "BasicFlashLoan".to_owned() => RoyaltyConfigBuilder::new()
                .add_rule("instantiate_default", 5)
                .add_rule("take_loan", 2)
                .default(0),
        ),
        btreemap!(),
        AuthorityRules::owner_authority(&NonFungibleGlobalId::from_public_key(&pk1)),
    );

    // Instantiate flash_loan
    let xrd_init_amount = Decimal::from(100);
    let (component_address, promise_token_address) = test_runner
        .execute_manifest(
            ManifestBuilder::new()
                .lock_fee(account2, 10u32.into())
                .withdraw_from_account(account2, RADIX_TOKEN, xrd_init_amount)
                .take_all_from_worktop(RADIX_TOKEN, |builder, bucket1| {
                    builder.call_function(
                        package_address,
                        "BasicFlashLoan",
                        "instantiate_default",
                        manifest_args!(bucket1),
                    )
                })
                .call_method(
                    account2,
                    "deposit_batch",
                    manifest_args!(ManifestExpression::EntireWorktop),
                )
                .build(),
            vec![NonFungibleGlobalId::from_public_key(&pk2)],
        )
        .expect_commit(true)
        .output::<(ComponentAddress, ResourceAddress)>(3);

    // Take loan
    let loan_amount = Decimal::from(50);
    let repay_amount = loan_amount * dec!("1.001");
    let old_balance = test_runner.account_balance(account3, RADIX_TOKEN).unwrap();
    let receipt = test_runner.execute_manifest(
        ManifestBuilder::new()
            .lock_fee(account3, 10u32.into())
            .call_method(component_address, "take_loan", manifest_args!(loan_amount))
            .withdraw_from_account(account3, RADIX_TOKEN, dec!(10))
            .take_from_worktop(repay_amount, RADIX_TOKEN, |builder, bucket1| {
                builder.take_all_from_worktop(promise_token_address, |builder, bucket2| {
                    builder.call_method(
                        component_address,
                        "repay_loan",
                        manifest_args!(bucket1, bucket2),
                    )
                })
            })
            .call_method(
                account3,
                "deposit_batch",
                manifest_args!(ManifestExpression::EntireWorktop),
            )
            .build(),
        vec![NonFungibleGlobalId::from_public_key(&pk3)],
    );
    let commit_result = receipt.expect_commit(true);
    let new_balance = test_runner.account_balance(account3, RADIX_TOKEN).unwrap();
    assert!(test_runner
        .account_balance(account3, promise_token_address)
        .is_none());
    assert_eq!(
        old_balance - new_balance,
        commit_result.fee_summary.total_execution_cost_xrd
            + commit_result.fee_summary.total_royalty_cost_xrd
            + (repay_amount - loan_amount)
    );

    // NOTE: If this test fails, it should print out the actual fee table in the error logs.
    // Or you can run just this test with the below:
    // cargo test -p radix-engine-tests --test metering -- test_flash_loan
    assert_eq!(
        3864 /* AllocateNodeId */
        + 6104 /* CreateNode */
        + 21904 /* DropLock */
        + 5880 /* DropNode */
        + 4543955 /* Invoke */
<<<<<<< HEAD
        + 6940865 /* LockSubstate */
        + 31080 /* ReadSubstate */
        + 200000 /* RunNative */
        + 40000 /* RunSystem */
        + 1298290 /* RunWasm */
=======
        + 6819840 /* LockSubstate */
        + 31192 /* ReadSubstate */
        + 200000 /* RunNative */
        + 40000 /* RunSystem */
        + 1286220 /* RunWasm */
>>>>>>> 4e126568
        + 50000 /* TxBaseCost */
        + 2495 /* TxPayloadCost */
        + 100000 /* TxSignatureVerification */
        + 4354, /* WriteSubstate */
        commit_result.fee_summary.execution_cost_sum
    );
}

#[test]
fn test_publish_large_package() {
    // Arrange
    let mut test_runner = TestRunner::builder().build();

    // Act
    let code = wat2wasm(&format!(
        r#"
            (module
                (data (i32.const 0) "{}")
                (memory $0 64)
                (export "memory" (memory $0))
            )
        "#,
        "i".repeat(DEFAULT_MAX_INVOKE_INPUT_SIZE - 1024)
    ));
    let manifest = ManifestBuilder::new()
        .lock_fee(test_runner.faucet_component(), 100.into())
        .publish_package_advanced(
            code,
            PackageSchema::default(),
            BTreeMap::new(),
            BTreeMap::new(),
            AuthorityRules::new(),
        )
        .build();

    let (receipt, _) = execute_with_time_logging(&mut test_runner, manifest, vec![]);

    receipt.expect_commit_success();
}

#[test]
fn should_be_able_run_large_manifest() {
    // Arrange
    let mut test_runner = TestRunner::builder().build();

    // Act
    let (public_key, _, account) = test_runner.new_allocated_account();

    // Act
    let mut builder = ManifestBuilder::new();
    builder.lock_fee(account, 100u32.into());
    builder.withdraw_from_account(account, RADIX_TOKEN, 100u32.into());
    for _ in 0..40 {
        builder.take_from_worktop(1.into(), RADIX_TOKEN, |builder, bid| {
            builder.return_to_worktop(bid)
        });
    }
    builder.call_method(
        account,
        "deposit_batch",
        manifest_args!(ManifestExpression::EntireWorktop),
    );
    let manifest = builder.build();

    let (receipt, _) = execute_with_time_logging(
        &mut test_runner,
        manifest,
        vec![NonFungibleGlobalId::from_public_key(&public_key)],
    );

    // Assert
    receipt.expect_commit(true);
}

#[test]
fn should_be_able_to_generate_5_proofs_and_then_lock_fee() {
    // Arrange
    let mut test_runner = TestRunner::builder().build();
    let (public_key, _, account) = test_runner.new_allocated_account();
    let resource_address = test_runner.create_fungible_resource(100.into(), 0, account);

    // Act
    let mut builder = ManifestBuilder::new();
    for _ in 0..5 {
        builder.create_proof_from_account_of_amount(account, resource_address, 1.into());
    }
    builder.lock_fee(account, 100u32.into());
    let manifest = builder.build();

    let (receipt, _) = execute_with_time_logging(
        &mut test_runner,
        manifest,
        vec![NonFungibleGlobalId::from_public_key(&public_key)],
    );

    // Assert
    receipt.expect_commit(true);
}

fn setup_test_runner_with_fee_blueprint_component() -> (TestRunner, ComponentAddress) {
    // Basic setup
    let mut test_runner = TestRunner::builder().build();
    let (public_key, _, account) = test_runner.new_allocated_account();

    // Publish package and instantiate component
    let package_address = test_runner.compile_and_publish("./tests/blueprints/fee");
    let receipt1 = test_runner.execute_manifest(
        ManifestBuilder::new()
            .lock_fee(account, 10u32.into())
            .withdraw_from_account(account, RADIX_TOKEN, 10u32.into())
            .take_all_from_worktop(RADIX_TOKEN, |builder, bucket_id| {
                builder.call_function(package_address, "Fee", "new", manifest_args!(bucket_id));
                builder
            })
            .build(),
        vec![NonFungibleGlobalId::from_public_key(&public_key)],
    );
    let commit_result = receipt1.expect_commit(true);
    let component_address = commit_result.new_component_addresses()[0];

    (test_runner, component_address)
}

#[test]
fn spin_loop_should_end_in_reasonable_amount_of_time() {
    let (mut test_runner, component_address) = setup_test_runner_with_fee_blueprint_component();

    let manifest = ManifestBuilder::new()
        // First, lock the fee so that the loan will be repaid
        .call_method(
            component_address,
            "lock_fee",
            manifest_args!(Decimal::from(10)),
        )
        // Now spin-loop to wait for the fee loan to burn through
        .call_method(component_address, "spin_loop", manifest_args!())
        .build();

    let (receipt, _) = execute_with_time_logging(&mut test_runner, manifest, vec![]);

    // No assertion here - this is just a sanity-test
    println!("{}", receipt.display(&Bech32Encoder::for_simulator()));
    receipt.expect_commit_failure();
}<|MERGE_RESOLUTION|>--- conflicted
+++ resolved
@@ -201,7 +201,6 @@
     // cargo test -p radix-engine-tests --test metering -- test_radiswap
     assert_eq!(
         2415 /* AllocateNodeId */
-<<<<<<< HEAD
         + 3826 /* CreateNode */
         + 13875 /* DropLock */
         + 3570 /* DropNode */
@@ -215,21 +214,6 @@
         + 1715 /* TxPayloadCost */
         + 100000 /* TxSignatureVerification */
         + 2330, /* WriteSubstate */
-=======
-            + 3826 /* CreateNode */
-            + 13912 /* DropLock */
-            + 3570 /* DropNode */
-            + 3305144 /* Invoke */
-            + 5535917 /* LockSubstate */
-            + 19488 /* ReadSubstate */
-            + 135000 /* RunNative */
-            + 15000 /* RunSystem */
-            + 1520945 /* RunWasm */
-            + 50000 /* TxBaseCost */
-            + 1715 /* TxPayloadCost */
-            + 100000 /* TxSignatureVerification */
-            + 2330, /* WriteSubstate */
->>>>>>> 4e126568
         commit_result.fee_summary.execution_cost_sum
     );
 }
@@ -332,19 +316,11 @@
         + 21904 /* DropLock */
         + 5880 /* DropNode */
         + 4543955 /* Invoke */
-<<<<<<< HEAD
         + 6940865 /* LockSubstate */
         + 31080 /* ReadSubstate */
         + 200000 /* RunNative */
         + 40000 /* RunSystem */
         + 1298290 /* RunWasm */
-=======
-        + 6819840 /* LockSubstate */
-        + 31192 /* ReadSubstate */
-        + 200000 /* RunNative */
-        + 40000 /* RunSystem */
-        + 1286220 /* RunWasm */
->>>>>>> 4e126568
         + 50000 /* TxBaseCost */
         + 2495 /* TxPayloadCost */
         + 100000 /* TxSignatureVerification */
