use super::{EpochChangeEvent, RoundChangeEvent, ValidatorCreator};
use crate::errors::ApplicationError;
use crate::errors::RuntimeError;
use crate::kernel::kernel_api::{KernelNodeApi, KernelSubstateApi};
use crate::types::*;
use native_sdk::account::Account;
use native_sdk::modules::access_rules::AccessRulesObject;
use native_sdk::modules::metadata::Metadata;
use native_sdk::modules::royalty::ComponentRoyalty;
use native_sdk::resource::{ResourceManager, SysBucket};
use native_sdk::runtime::Runtime;
use radix_engine_interface::api::node_modules::auth::AuthAddresses;
use radix_engine_interface::api::substate_api::LockFlags;
use radix_engine_interface::api::ClientApi;
use radix_engine_interface::blueprints::epoch_manager::*;
use radix_engine_interface::blueprints::resource::*;
use radix_engine_interface::rule;

#[derive(Debug, Clone, PartialEq, Eq, ScryptoSbor)]
pub struct EpochManagerSubstate {
    pub address: ComponentAddress, // TODO: Does it make sense for this to be stored here?
    pub validator_owner_resource: ResourceAddress,
    pub epoch: u64,
    pub round: u64,

    // TODO: Move configuration to an immutable substate
    pub rounds_per_epoch: u64,
    pub num_unstake_epochs: u64,
}

#[derive(Debug, Clone, PartialEq, Eq, Ord, PartialOrd, ScryptoSbor)]
pub struct Validator {
    pub key: EcdsaSecp256k1PublicKey,
    pub stake: Decimal,
}

#[derive(Debug, Clone, PartialEq, Eq, ScryptoSbor)]
pub struct ValidatorSetSubstate {
    pub validator_set: BTreeMap<ComponentAddress, Validator>,
    pub epoch: u64,
}

#[derive(Debug, Clone, Eq, PartialEq, Sbor)]
pub enum EpochManagerError {
    InvalidRoundUpdate { from: u64, to: u64 },
}

pub struct EpochManagerBlueprint;

impl EpochManagerBlueprint {
    pub(crate) fn create<Y>(
<<<<<<< HEAD
        input: &IndexedScryptoValue,
=======
        validator_token_address: [u8; 26], // TODO: Clean this up
        component_address: [u8; 26],       // TODO: Clean this up
        validator_set: BTreeMap<EcdsaSecp256k1PublicKey, ValidatorInit>,
        initial_epoch: u64,
        rounds_per_epoch: u64,
        num_unstake_epochs: u64,
>>>>>>> 228e4f45
        api: &mut Y,
    ) -> Result<ComponentAddress, RuntimeError>
    where
        Y: KernelNodeApi + ClientApi<RuntimeError>,
    {
        let address = ComponentAddress::EpochManager(component_address);

        let owner_resman: ResourceManager = {
            let metadata: BTreeMap<String, String> = BTreeMap::new();
            let mut access_rules = BTreeMap::new();

            // TODO: remove mint and premint all tokens
            {
                let non_fungible_local_id =
                    NonFungibleLocalId::bytes(scrypto_encode(&EPOCH_MANAGER_PACKAGE).unwrap())
                        .unwrap();
                let global_id = NonFungibleGlobalId::new(PACKAGE_TOKEN, non_fungible_local_id);
                access_rules.insert(Mint, (rule!(require(global_id)), rule!(deny_all)));
            }

            access_rules.insert(Withdraw, (rule!(allow_all), rule!(deny_all)));

            let resource_manager =
                ResourceManager::new_non_fungible_with_address::<(), Y, RuntimeError>(
                    NonFungibleIdType::UUID,
                    metadata,
                    access_rules,
                    validator_token_address,
                    api,
                )?;

            resource_manager
        };

<<<<<<< HEAD
        let mut validator_set = BTreeMap::new();

        for (key, validator_init) in input.validator_set {
            let local_id = NonFungibleLocalId::bytes(key.to_vec()).unwrap();
            let global_id =
                NonFungibleGlobalId::new(olympia_validator_token_resman.0, local_id.clone());
            let owner_token_bucket =
                olympia_validator_token_resman.mint_non_fungible(local_id, api)?;
            api.call_method(
                &RENodeId::GlobalObject(validator_init.validator_account_address.into()),
                ACCOUNT_DEPOSIT_IDENT,
                scrypto_encode(&AccountDepositInput {
                    bucket: owner_token_bucket,
                })
                .unwrap(),
            )?;
=======
        let mut validators = BTreeMap::new();

        for (key, validator_init) in validator_set {
            let (owner_token_bucket, local_id) =
                owner_resman.mint_non_fungible_single_uuid((), api)?;
            let global_id = NonFungibleGlobalId::new(owner_resman.0, local_id.clone());

            let validator_account = Account(validator_init.validator_account_address);
            validator_account.deposit(owner_token_bucket, api)?;
>>>>>>> 228e4f45

            let stake = validator_init.initial_stake.sys_amount(api)?;
            let (address, lp_bucket) = ValidatorCreator::create_with_initial_stake(
                address,
                key,
                rule!(require(global_id)),
                validator_init.initial_stake,
                true,
                api,
            )?;
            let validator = Validator { key, stake };
            validators.insert(address, validator);

<<<<<<< HEAD
            api.call_method(
                &RENodeId::GlobalObject(validator_init.stake_account_address.into()),
                ACCOUNT_DEPOSIT_IDENT,
                scrypto_encode(&AccountDepositInput { bucket: lp_bucket }).unwrap(),
            )?;
=======
            let staker_account = Account(validator_init.stake_account_address);
            staker_account.deposit(lp_bucket, api)?;
>>>>>>> 228e4f45
        }

        let epoch_manager_id = {
            let epoch_manager = EpochManagerSubstate {
                address,
                validator_owner_resource: owner_resman.0,
                epoch: initial_epoch,
                round: 0,
                rounds_per_epoch,
                num_unstake_epochs,
            };
            let current_validator_set = ValidatorSetSubstate {
                epoch: initial_epoch,
                validator_set: validators.clone(),
            };

            let preparing_validator_set = ValidatorSetSubstate {
                epoch: initial_epoch + 1,
                validator_set: validators.clone(),
            };

            api.new_object(
                EPOCH_MANAGER_BLUEPRINT,
                vec![
                    scrypto_encode(&epoch_manager).unwrap(),
                    scrypto_encode(&current_validator_set).unwrap(),
                    scrypto_encode(&preparing_validator_set).unwrap(),
                ],
            )?
        };

        Runtime::emit_event(
            api,
            EpochChangeEvent {
                epoch: initial_epoch,
                validators,
            },
        )?;

        let mut access_rules = AccessRulesConfig::new();
        access_rules.set_method_access_rule(
            MethodKey::new(
                NodeModuleId::SELF,
                EPOCH_MANAGER_NEXT_ROUND_IDENT.to_string(),
            ),
            rule!(require(AuthAddresses::validator_role())),
        );
        access_rules.set_method_access_rule(
            MethodKey::new(
                NodeModuleId::SELF,
                EPOCH_MANAGER_GET_CURRENT_EPOCH_IDENT.to_string(),
            ),
            rule!(allow_all),
        );
        access_rules.set_method_access_rule(
            MethodKey::new(
                NodeModuleId::SELF,
                EPOCH_MANAGER_CREATE_VALIDATOR_IDENT.to_string(),
            ),
            rule!(allow_all),
        );
        let non_fungible_local_id =
            NonFungibleLocalId::bytes(scrypto_encode(&EPOCH_MANAGER_PACKAGE).unwrap()).unwrap();
        let non_fungible_global_id = NonFungibleGlobalId::new(PACKAGE_TOKEN, non_fungible_local_id);
        access_rules.set_method_access_rule(
            MethodKey::new(
                NodeModuleId::SELF,
                EPOCH_MANAGER_UPDATE_VALIDATOR_IDENT.to_string(),
            ),
            rule!(require(non_fungible_global_id)),
        );
        access_rules.set_method_access_rule(
            MethodKey::new(
                NodeModuleId::SELF,
                EPOCH_MANAGER_SET_EPOCH_IDENT.to_string(),
            ),
            rule!(require(AuthAddresses::system_role())), // Set epoch only used for debugging
        );

        let access_rules = AccessRulesObject::sys_new(access_rules, api)?;
        let metadata = Metadata::sys_create(api)?;
        let royalty = ComponentRoyalty::sys_create(RoyaltyConfig::default(), api)?;

        api.globalize_with_address(
            RENodeId::Object(epoch_manager_id),
            btreemap!(
                NodeModuleId::AccessRules => access_rules.id(),
                NodeModuleId::Metadata => metadata.id(),
                NodeModuleId::ComponentRoyalty => royalty.id(),
            ),
            address.into(),
        )?;

        Ok(address)
    }

<<<<<<< HEAD
    pub(crate) fn get_current_epoch<Y>(
        receiver: &RENodeId,
        input: &IndexedScryptoValue,
        api: &mut Y,
    ) -> Result<IndexedScryptoValue, RuntimeError>
=======
    pub(crate) fn get_current_epoch<Y>(receiver: RENodeId, api: &mut Y) -> Result<u64, RuntimeError>
>>>>>>> 228e4f45
    where
        Y: KernelNodeApi + KernelSubstateApi + ClientApi<RuntimeError>,
    {
        let handle = api.sys_lock_substate(
            receiver.clone(),
            SubstateOffset::EpochManager(EpochManagerOffset::EpochManager),
            LockFlags::read_only(),
        )?;

        let epoch_manager: &EpochManagerSubstate = api.kernel_get_substate_ref(handle)?;

        Ok(epoch_manager.epoch)
    }

    pub(crate) fn next_round<Y>(
<<<<<<< HEAD
        receiver: &RENodeId,
        input: &IndexedScryptoValue,
=======
        receiver: RENodeId,
        round: u64,
>>>>>>> 228e4f45
        api: &mut Y,
    ) -> Result<(), RuntimeError>
    where
        Y: KernelNodeApi + KernelSubstateApi + ClientApi<RuntimeError>,
    {
        let offset = SubstateOffset::EpochManager(EpochManagerOffset::EpochManager);
        let mgr_handle = api.sys_lock_substate(receiver.clone(), offset, LockFlags::MUTABLE)?;
        let epoch_manager: &mut EpochManagerSubstate =
            api.kernel_get_substate_ref_mut(mgr_handle)?;

        if round <= epoch_manager.round {
            return Err(RuntimeError::ApplicationError(
                ApplicationError::EpochManagerError(EpochManagerError::InvalidRoundUpdate {
                    from: epoch_manager.round,
                    to: round,
                }),
            ));
        }

        if round >= epoch_manager.rounds_per_epoch {
            let offset = SubstateOffset::EpochManager(EpochManagerOffset::PreparingValidatorSet);
            let handle = api.sys_lock_substate(receiver.clone(), offset, LockFlags::MUTABLE)?;
            let preparing_validator_set: &mut ValidatorSetSubstate =
                api.kernel_get_substate_ref_mut(handle)?;
            let prepared_epoch = preparing_validator_set.epoch;
            let next_validator_set = preparing_validator_set.validator_set.clone();
            preparing_validator_set.epoch = prepared_epoch + 1;

            let epoch_manager: &mut EpochManagerSubstate =
                api.kernel_get_substate_ref_mut(mgr_handle)?;
            epoch_manager.epoch = prepared_epoch;
            epoch_manager.round = 0;

            let handle = api.sys_lock_substate(
                receiver.clone(),
                SubstateOffset::EpochManager(EpochManagerOffset::CurrentValidatorSet),
                LockFlags::MUTABLE,
            )?;
            let validator_set: &mut ValidatorSetSubstate =
                api.kernel_get_substate_ref_mut(handle)?;
            validator_set.epoch = prepared_epoch;
            validator_set.validator_set = next_validator_set.clone();

            Runtime::emit_event(
                api,
                EpochChangeEvent {
                    epoch: prepared_epoch,
                    validators: next_validator_set,
                },
            )?;
        } else {
            epoch_manager.round = round;

            Runtime::emit_event(api, RoundChangeEvent { round })?;
        }

        Ok(())
    }

    pub(crate) fn set_epoch<Y>(
<<<<<<< HEAD
        receiver: &RENodeId,
        input: &IndexedScryptoValue,
=======
        receiver: RENodeId,
        epoch: u64,
>>>>>>> 228e4f45
        api: &mut Y,
    ) -> Result<(), RuntimeError>
    where
        Y: KernelNodeApi + KernelSubstateApi + ClientApi<RuntimeError>,
    {
        let handle = api.sys_lock_substate(
            receiver.clone(),
            SubstateOffset::EpochManager(EpochManagerOffset::EpochManager),
            LockFlags::MUTABLE,
        )?;

        let epoch_manager: &mut EpochManagerSubstate = api.kernel_get_substate_ref_mut(handle)?;
        epoch_manager.epoch = epoch;

        Ok(())
    }

    pub(crate) fn create_validator<Y>(
<<<<<<< HEAD
        receiver: &RENodeId,
        input: &IndexedScryptoValue,
=======
        receiver: RENodeId,
        key: EcdsaSecp256k1PublicKey,
>>>>>>> 228e4f45
        api: &mut Y,
    ) -> Result<(ComponentAddress, Bucket), RuntimeError>
    where
        Y: KernelNodeApi + KernelSubstateApi + ClientApi<RuntimeError>,
    {
        let handle = api.sys_lock_substate(
            receiver.clone(),
            SubstateOffset::EpochManager(EpochManagerOffset::EpochManager),
            LockFlags::read_only(),
        )?;
        let epoch_manager: &EpochManagerSubstate = api.kernel_get_substate_ref(handle)?;
        let manager = epoch_manager.address;

        let owner_resman = ResourceManager(epoch_manager.validator_owner_resource);
        let (owner_token_bucket, local_id) = owner_resman.mint_non_fungible_single_uuid((), api)?;
        let global_id = NonFungibleGlobalId::new(owner_resman.0, local_id.clone());

        let validator_address =
            ValidatorCreator::create(manager, key, rule!(require(global_id)), false, api)?;

        Ok((validator_address, owner_token_bucket))
    }

    pub(crate) fn update_validator<Y>(
<<<<<<< HEAD
        receiver: &RENodeId,
        input: &IndexedScryptoValue,
=======
        receiver: RENodeId,
        validator_address: ComponentAddress,
        update: UpdateValidator,
>>>>>>> 228e4f45
        api: &mut Y,
    ) -> Result<(), RuntimeError>
    where
        Y: KernelNodeApi + KernelSubstateApi + ClientApi<RuntimeError>,
    {
        let handle = api.sys_lock_substate(
            receiver.clone(),
            SubstateOffset::EpochManager(EpochManagerOffset::PreparingValidatorSet),
            LockFlags::MUTABLE,
        )?;
        let validator_set: &mut ValidatorSetSubstate = api.kernel_get_substate_ref_mut(handle)?;
        match update {
            UpdateValidator::Register(key, stake) => {
                validator_set
                    .validator_set
                    .insert(validator_address, Validator { key, stake });
            }
            UpdateValidator::Unregister => {
                validator_set.validator_set.remove(&validator_address);
            }
        }

        Ok(())
    }
}<|MERGE_RESOLUTION|>--- conflicted
+++ resolved
@@ -49,16 +49,12 @@
 
 impl EpochManagerBlueprint {
     pub(crate) fn create<Y>(
-<<<<<<< HEAD
-        input: &IndexedScryptoValue,
-=======
         validator_token_address: [u8; 26], // TODO: Clean this up
         component_address: [u8; 26],       // TODO: Clean this up
         validator_set: BTreeMap<EcdsaSecp256k1PublicKey, ValidatorInit>,
         initial_epoch: u64,
         rounds_per_epoch: u64,
         num_unstake_epochs: u64,
->>>>>>> 228e4f45
         api: &mut Y,
     ) -> Result<ComponentAddress, RuntimeError>
     where
@@ -93,24 +89,6 @@
             resource_manager
         };
 
-<<<<<<< HEAD
-        let mut validator_set = BTreeMap::new();
-
-        for (key, validator_init) in input.validator_set {
-            let local_id = NonFungibleLocalId::bytes(key.to_vec()).unwrap();
-            let global_id =
-                NonFungibleGlobalId::new(olympia_validator_token_resman.0, local_id.clone());
-            let owner_token_bucket =
-                olympia_validator_token_resman.mint_non_fungible(local_id, api)?;
-            api.call_method(
-                &RENodeId::GlobalObject(validator_init.validator_account_address.into()),
-                ACCOUNT_DEPOSIT_IDENT,
-                scrypto_encode(&AccountDepositInput {
-                    bucket: owner_token_bucket,
-                })
-                .unwrap(),
-            )?;
-=======
         let mut validators = BTreeMap::new();
 
         for (key, validator_init) in validator_set {
@@ -120,7 +98,6 @@
 
             let validator_account = Account(validator_init.validator_account_address);
             validator_account.deposit(owner_token_bucket, api)?;
->>>>>>> 228e4f45
 
             let stake = validator_init.initial_stake.sys_amount(api)?;
             let (address, lp_bucket) = ValidatorCreator::create_with_initial_stake(
@@ -134,16 +111,8 @@
             let validator = Validator { key, stake };
             validators.insert(address, validator);
 
-<<<<<<< HEAD
-            api.call_method(
-                &RENodeId::GlobalObject(validator_init.stake_account_address.into()),
-                ACCOUNT_DEPOSIT_IDENT,
-                scrypto_encode(&AccountDepositInput { bucket: lp_bucket }).unwrap(),
-            )?;
-=======
             let staker_account = Account(validator_init.stake_account_address);
             staker_account.deposit(lp_bucket, api)?;
->>>>>>> 228e4f45
         }
 
         let epoch_manager_id = {
@@ -240,15 +209,10 @@
         Ok(address)
     }
 
-<<<<<<< HEAD
     pub(crate) fn get_current_epoch<Y>(
         receiver: &RENodeId,
-        input: &IndexedScryptoValue,
-        api: &mut Y,
-    ) -> Result<IndexedScryptoValue, RuntimeError>
-=======
-    pub(crate) fn get_current_epoch<Y>(receiver: RENodeId, api: &mut Y) -> Result<u64, RuntimeError>
->>>>>>> 228e4f45
+        api: &mut Y,
+    ) -> Result<u64, RuntimeError>
     where
         Y: KernelNodeApi + KernelSubstateApi + ClientApi<RuntimeError>,
     {
@@ -264,13 +228,8 @@
     }
 
     pub(crate) fn next_round<Y>(
-<<<<<<< HEAD
-        receiver: &RENodeId,
-        input: &IndexedScryptoValue,
-=======
-        receiver: RENodeId,
+        receiver: &RENodeId,
         round: u64,
->>>>>>> 228e4f45
         api: &mut Y,
     ) -> Result<(), RuntimeError>
     where
@@ -331,13 +290,8 @@
     }
 
     pub(crate) fn set_epoch<Y>(
-<<<<<<< HEAD
-        receiver: &RENodeId,
-        input: &IndexedScryptoValue,
-=======
-        receiver: RENodeId,
+        receiver: &RENodeId,
         epoch: u64,
->>>>>>> 228e4f45
         api: &mut Y,
     ) -> Result<(), RuntimeError>
     where
@@ -356,13 +310,8 @@
     }
 
     pub(crate) fn create_validator<Y>(
-<<<<<<< HEAD
-        receiver: &RENodeId,
-        input: &IndexedScryptoValue,
-=======
-        receiver: RENodeId,
+        receiver: &RENodeId,
         key: EcdsaSecp256k1PublicKey,
->>>>>>> 228e4f45
         api: &mut Y,
     ) -> Result<(ComponentAddress, Bucket), RuntimeError>
     where
@@ -387,14 +336,9 @@
     }
 
     pub(crate) fn update_validator<Y>(
-<<<<<<< HEAD
-        receiver: &RENodeId,
-        input: &IndexedScryptoValue,
-=======
-        receiver: RENodeId,
+        receiver: &RENodeId,
         validator_address: ComponentAddress,
         update: UpdateValidator,
->>>>>>> 228e4f45
         api: &mut Y,
     ) -> Result<(), RuntimeError>
     where
