use crate::types::*;

<<<<<<< HEAD
#[derive(Debug, Clone, Eq, PartialEq, TypeId, Encode, Decode)]
pub enum FullyQualifiedMethod {
    Scrypto {
        package_address: PackageAddress,
        blueprint_name: String,
        ident: String,
    },
    Native(NativeMethod),
}

#[derive(Debug, Clone, Eq, PartialEq, TypeId, Encode, Decode)]
pub struct FullyQualifiedReceiverMethod {
    pub receiver: Receiver,
    pub method: FullyQualifiedMethod,
}

#[derive(Debug, Clone, TypeId, Encode, Decode)]
pub enum REActor {
    Function(FunctionIdent),
    Method(FullyQualifiedReceiverMethod),
=======
#[derive(Debug, Clone, PartialEq, Eq, TypeId, Encode, Decode)]
pub struct REActor {
    pub fn_identifier: FnIdentifier,
    pub receiver: Option<Receiver>,
>>>>>>> 66253b3f
}

impl REActor {
    pub fn is_substate_readable(&self, substate_id: &SubstateId) -> bool {
        match self {
            REActor::Function(FunctionIdent::Native(..))
            | REActor::Method(FullyQualifiedReceiverMethod {
                method: FullyQualifiedMethod::Native(..),
                ..
            }) => true,
            REActor::Function(FunctionIdent::Scrypto { .. }) => match substate_id {
                SubstateId::KeyValueStoreEntry(..) => true,
                SubstateId::ComponentInfo(..) => true,
                _ => false,
            },
            REActor::Method(FullyQualifiedReceiverMethod {
                receiver: Receiver::Ref(RENodeId::Component(component_address)),
                method: FullyQualifiedMethod::Scrypto { .. },
            }) => match substate_id {
                SubstateId::KeyValueStoreEntry(..) => true,
                SubstateId::ComponentInfo(..) => true,
                SubstateId::ComponentState(addr) => addr.eq(component_address),
                _ => false,
            },
            _ => false,
        }
    }

    pub fn is_substate_writeable(&self, substate_id: &SubstateId) -> bool {
        match self {
            REActor::Function(FunctionIdent::Native(..))
            | REActor::Method(FullyQualifiedReceiverMethod {
                method: FullyQualifiedMethod::Native(..),
                ..
            }) => true,
            REActor::Function(FunctionIdent::Scrypto { .. }) => match substate_id {
                SubstateId::KeyValueStoreEntry(..) => true,
                _ => false,
            },
            REActor::Method(FullyQualifiedReceiverMethod {
                receiver: Receiver::Ref(RENodeId::Component(component_address)),
                method: FullyQualifiedMethod::Scrypto { .. },
            }) => match substate_id {
                SubstateId::KeyValueStoreEntry(..) => true,
                SubstateId::ComponentState(addr) => addr.eq(component_address),
                _ => false,
            },
            _ => false,
        }
    }
}<|MERGE_RESOLUTION|>--- conflicted
+++ resolved
@@ -1,6 +1,5 @@
 use crate::types::*;
 
-<<<<<<< HEAD
 #[derive(Debug, Clone, Eq, PartialEq, TypeId, Encode, Decode)]
 pub enum FullyQualifiedMethod {
     Scrypto {
@@ -17,16 +16,10 @@
     pub method: FullyQualifiedMethod,
 }
 
-#[derive(Debug, Clone, TypeId, Encode, Decode)]
+#[derive(Debug, Clone, Eq, PartialEq, TypeId, Encode, Decode)]
 pub enum REActor {
     Function(FunctionIdent),
     Method(FullyQualifiedReceiverMethod),
-=======
-#[derive(Debug, Clone, PartialEq, Eq, TypeId, Encode, Decode)]
-pub struct REActor {
-    pub fn_identifier: FnIdentifier,
-    pub receiver: Option<Receiver>,
->>>>>>> 66253b3f
 }
 
 impl REActor {
