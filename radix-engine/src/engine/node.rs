use crate::model::*;
use crate::types::*;
use radix_engine_interface::api::types::{
    AuthZoneStackOffset, BucketOffset, ComponentOffset, EpochManagerOffset, GlobalOffset,
    KeyValueStoreOffset, NonFungibleStoreOffset, PackageOffset, ProofOffset, ResourceManagerOffset,
    SubstateOffset, VaultOffset, WorktopOffset,
};

#[derive(Debug)]
pub enum RENode {
    Global(GlobalAddressSubstate),
    Bucket(BucketSubstate),
    Proof(ProofSubstate),
    AuthZoneStack(AuthZoneStackSubstate),
    FeeReserve(FeeReserveSubstate),
    Vault(VaultRuntimeSubstate),
    Component(
        ComponentInfoSubstate,
        ComponentStateSubstate,
        AccessRulesSubstate,
        ComponentRoyaltyConfigSubstate,
        ComponentRoyaltyAccumulatorSubstate,
    ),
    Worktop(WorktopSubstate),
<<<<<<< HEAD
    Package(PackageSubstate, MetadataSubstate, AccessRulesSubstate),
=======
    Package(
        PackageInfoSubstate,
        PackageRoyaltyConfigSubstate,
        PackageRoyaltyAccumulatorSubstate,
        MetadataSubstate,
    ),
>>>>>>> 826bb38c
    KeyValueStore(KeyValueStore),
    NonFungibleStore(NonFungibleStore),
    ResourceManager(
        ResourceManagerSubstate,
        AccessRulesSubstate,
        AccessRulesSubstate,
    ),
    EpochManager(EpochManagerSubstate, AccessRulesSubstate),
}

impl RENode {
    pub fn to_substates(self) -> HashMap<SubstateOffset, RuntimeSubstate> {
        let mut substates = HashMap::<SubstateOffset, RuntimeSubstate>::new();
        match self {
            RENode::Bucket(bucket) => {
                substates.insert(
                    SubstateOffset::Bucket(BucketOffset::Bucket),
                    RuntimeSubstate::Bucket(bucket),
                );
            }
            RENode::Proof(proof) => {
                substates.insert(
                    SubstateOffset::Proof(ProofOffset::Proof),
                    RuntimeSubstate::Proof(proof),
                );
            }
            RENode::AuthZoneStack(auth_zone) => {
                substates.insert(
                    SubstateOffset::AuthZoneStack(AuthZoneStackOffset::AuthZoneStack),
                    RuntimeSubstate::AuthZoneStack(auth_zone),
                );
            }
            RENode::Global(global_node) => {
                substates.insert(
                    SubstateOffset::Global(GlobalOffset::Global),
                    RuntimeSubstate::Global(global_node),
                );
            }
            RENode::Vault(vault) => {
                substates.insert(SubstateOffset::Vault(VaultOffset::Vault), vault.into());
            }
            RENode::KeyValueStore(store) => {
                for (k, v) in store.loaded_entries {
                    substates.insert(
                        SubstateOffset::KeyValueStore(KeyValueStoreOffset::Entry(k)),
                        v.into(),
                    );
                }
            }
            RENode::Component(info, state, access_rules, royalty_config, royalty_accumulator) => {
                substates.insert(
                    SubstateOffset::Component(ComponentOffset::Info),
                    info.into(),
                );
                substates.insert(
                    SubstateOffset::Component(ComponentOffset::State),
                    state.into(),
                );
                substates.insert(
                    SubstateOffset::AccessRules(AccessRulesOffset::AccessRules),
                    access_rules.into(),
                );
                substates.insert(
                    SubstateOffset::Component(ComponentOffset::RoyaltyConfig),
                    royalty_config.into(),
                );
                substates.insert(
                    SubstateOffset::Component(ComponentOffset::RoyaltyAccumulator),
                    royalty_accumulator.into(),
                );
            }
            RENode::Worktop(worktop) => {
                substates.insert(
                    SubstateOffset::Worktop(WorktopOffset::Worktop),
                    RuntimeSubstate::Worktop(worktop),
                );
            }
<<<<<<< HEAD
            RENode::Package(package, metadata, access_rules) => {
=======
            RENode::Package(
                package_info,
                package_royalty_config,
                package_royalty_accumulator,
                metadata,
            ) => {
                substates.insert(
                    SubstateOffset::Package(PackageOffset::Info),
                    package_info.into(),
                );
                substates.insert(
                    SubstateOffset::Package(PackageOffset::RoyaltyConfig),
                    package_royalty_config.into(),
                );
>>>>>>> 826bb38c
                substates.insert(
                    SubstateOffset::Package(PackageOffset::RoyaltyAccumulator),
                    package_royalty_accumulator.into(),
                );
                substates.insert(
                    SubstateOffset::Metadata(MetadataOffset::Metadata),
                    metadata.into(),
                );
                substates.insert(
                    SubstateOffset::AccessRules(AccessRulesOffset::AccessRules),
                    access_rules.into(),
                );
            }
            RENode::ResourceManager(resource_manager, access_rules, vault_access_rules) => {
                substates.insert(
                    SubstateOffset::ResourceManager(ResourceManagerOffset::ResourceManager),
                    resource_manager.into(),
                );
                substates.insert(
                    SubstateOffset::AccessRules(AccessRulesOffset::AccessRules),
                    access_rules.into(),
                );
                // TODO: Figure out what the right abstraction is for vault access rules
                substates.insert(
                    SubstateOffset::VaultAccessRules(AccessRulesOffset::AccessRules),
                    vault_access_rules.into(),
                );
            }
            RENode::NonFungibleStore(non_fungible_store) => {
                for (id, non_fungible) in non_fungible_store.loaded_non_fungibles {
                    substates.insert(
                        SubstateOffset::NonFungibleStore(NonFungibleStoreOffset::Entry(id)),
                        non_fungible.into(),
                    );
                }
            }
<<<<<<< HEAD
            RENode::EpochManager(system, access_rules) => {
=======
            RENode::EpochManager(epoch_manager) => {
>>>>>>> 826bb38c
                substates.insert(
                    SubstateOffset::EpochManager(EpochManagerOffset::EpochManager),
                    epoch_manager.into(),
                );
            }
            RENode::FeeReserve(fee_reserve) => {
                substates.insert(
                    SubstateOffset::FeeReserve(FeeReserveOffset::FeeReserve),
                    fee_reserve.into(),
                );
                substates.insert(
                    SubstateOffset::AccessRules(AccessRulesOffset::AccessRules),
                    access_rules.into(),
                );
            }
        }

        substates
    }
}<|MERGE_RESOLUTION|>--- conflicted
+++ resolved
@@ -22,16 +22,13 @@
         ComponentRoyaltyAccumulatorSubstate,
     ),
     Worktop(WorktopSubstate),
-<<<<<<< HEAD
-    Package(PackageSubstate, MetadataSubstate, AccessRulesSubstate),
-=======
     Package(
         PackageInfoSubstate,
         PackageRoyaltyConfigSubstate,
         PackageRoyaltyAccumulatorSubstate,
         MetadataSubstate,
+        AccessRulesSubstate,
     ),
->>>>>>> 826bb38c
     KeyValueStore(KeyValueStore),
     NonFungibleStore(NonFungibleStore),
     ResourceManager(
@@ -109,14 +106,12 @@
                     RuntimeSubstate::Worktop(worktop),
                 );
             }
-<<<<<<< HEAD
-            RENode::Package(package, metadata, access_rules) => {
-=======
             RENode::Package(
                 package_info,
                 package_royalty_config,
                 package_royalty_accumulator,
                 metadata,
+                access_rules,
             ) => {
                 substates.insert(
                     SubstateOffset::Package(PackageOffset::Info),
@@ -126,7 +121,6 @@
                     SubstateOffset::Package(PackageOffset::RoyaltyConfig),
                     package_royalty_config.into(),
                 );
->>>>>>> 826bb38c
                 substates.insert(
                     SubstateOffset::Package(PackageOffset::RoyaltyAccumulator),
                     package_royalty_accumulator.into(),
@@ -163,14 +157,14 @@
                     );
                 }
             }
-<<<<<<< HEAD
-            RENode::EpochManager(system, access_rules) => {
-=======
-            RENode::EpochManager(epoch_manager) => {
->>>>>>> 826bb38c
+            RENode::EpochManager(epoch_manager, access_rules) => {
                 substates.insert(
                     SubstateOffset::EpochManager(EpochManagerOffset::EpochManager),
                     epoch_manager.into(),
+                );
+                substates.insert(
+                    SubstateOffset::AccessRules(AccessRulesOffset::AccessRules),
+                    access_rules.into(),
                 );
             }
             RENode::FeeReserve(fee_reserve) => {
@@ -178,10 +172,6 @@
                     SubstateOffset::FeeReserve(FeeReserveOffset::FeeReserve),
                     fee_reserve.into(),
                 );
-                substates.insert(
-                    SubstateOffset::AccessRules(AccessRulesOffset::AccessRules),
-                    access_rules.into(),
-                );
             }
         }
 
