--- conflicted
+++ resolved
@@ -23,15 +23,10 @@
     ),
     Worktop(WorktopSubstate),
     Package(
-<<<<<<< HEAD
         PackageInfoSubstate,
         PackageRoyaltyConfigSubstate,
         PackageRoyaltyAccumulatorSubstate,
-=======
-        PackageSubstate,
         MetadataSubstate,
-        PackageRoyaltyConfigSubstate,
->>>>>>> cb141ba7
     ),
     KeyValueStore(KeyValueStore),
     NonFungibleStore(NonFungibleStore),
@@ -106,28 +101,27 @@
                     RuntimeSubstate::Worktop(worktop),
                 );
             }
-<<<<<<< HEAD
-            RENode::Package(package, package_royalty_config, package_royalty_accumulator) => {
-                substates.insert(SubstateOffset::Package(PackageOffset::Info), package.into());
-=======
-            RENode::Package(package, metadata, package_royalty_config) => {
+            RENode::Package(
+                package_info,
+                package_royalty_config,
+                package_royalty_accumulator,
+                metadata,
+            ) => {
                 substates.insert(
-                    SubstateOffset::Package(PackageOffset::Package),
-                    package.into(),
+                    SubstateOffset::Package(PackageOffset::Info),
+                    package_info.into(),
                 );
->>>>>>> cb141ba7
                 substates.insert(
                     SubstateOffset::Package(PackageOffset::RoyaltyConfig),
                     package_royalty_config.into(),
                 );
                 substates.insert(
-<<<<<<< HEAD
                     SubstateOffset::Package(PackageOffset::RoyaltyAccumulator),
                     package_royalty_accumulator.into(),
-=======
+                );
+                substates.insert(
                     SubstateOffset::Metadata(MetadataOffset::Metadata),
                     metadata.into(),
->>>>>>> cb141ba7
                 );
             }
             RENode::ResourceManager(resource_manager) => {
