use core::ops::RangeFull;

use indexmap::{IndexMap, IndexSet};

use crate::ledger::*;
<<<<<<< HEAD
use crate::model::*;
=======
use crate::model::ResourceContainer;
use crate::model::Vault;
>>>>>>> 1c9ff717
use crate::state_manager::StateDiff;
use crate::state_manager::VirtualSubstateId;
use crate::types::*;

/// Keeps track of state changes that that are non-reversible, such as fee payments
pub struct BaseStateTrack<'s> {
    /// The parent state track
    substate_store: &'s dyn ReadableSubstateStore,
    /// Substates either created during the transaction or loaded from substate store
    ///
    /// TODO: can we use Substate instead of `Vec<u8>`?
    /// We're currently blocked by some Substate using `Rc<RefCell<T>>`, which may break
    /// the separation between app state track and base stack track.
    ///
    substates: IndexMap<SubstateId, Option<Vec<u8>>>,
    new_root_substates: IndexSet<SubstateId>,
}

impl<'s> BaseStateTrack<'s> {
    pub fn new(substate_store: &'s dyn ReadableSubstateStore) -> Self {
        Self {
            substate_store,
            new_root_substates: IndexSet::new(),
            substates: IndexMap::new(),
        }
    }

    fn get_substate_output_id(
        substate_store: &&'s dyn ReadableSubstateStore,
        substate_id: &SubstateId,
    ) -> Option<OutputId> {
        substate_store.get_substate(&substate_id).map(|s| OutputId {
            substate_id: substate_id.clone(),
            substate_hash: hash(scrypto_encode(&s.substate)),
            version: s.version,
        })
    }

    pub fn generate_diff(&self) -> StateDiff {
        let mut diff = StateDiff::new();

        for substate_id in &self.new_root_substates {
            diff.new_roots.push(substate_id.clone());
        }

        for (substate_id, substate) in &self.substates {
            if let Some(substate) = substate {
                match &substate_id {
                    SubstateId::NonFungible(resource_address, key) => {
                        let next_version = if let Some(existing_output_id) =
                            Self::get_substate_output_id(&self.substate_store, &substate_id)
                        {
                            let next_version = existing_output_id.version + 1;
                            diff.down_substates.push(existing_output_id);
                            next_version
                        } else {
                            let parent_address = SubstateId::NonFungibleSpace(*resource_address);
                            let virtual_output_id =
                                VirtualSubstateId(parent_address, key.0.clone());
                            diff.down_virtual_substates.push(virtual_output_id);
                            0
                        };

                        let output_value = OutputValue {
                            substate: scrypto_decode(&substate)
                                .expect("Failed to decode NonFungibleSubstate"),
                            version: next_version,
                        };
                        diff.up_substates.insert(substate_id.clone(), output_value);
                    }
                    SubstateId::KeyValueStoreEntry(kv_store_id, key) => {
                        let next_version = if let Some(existing_output_id) =
                            Self::get_substate_output_id(&self.substate_store, &substate_id)
                        {
                            let next_version = existing_output_id.version + 1;
                            diff.down_substates.push(existing_output_id);
                            next_version
                        } else {
                            let parent_address = SubstateId::KeyValueStoreSpace(*kv_store_id);
                            let virtual_output_id = VirtualSubstateId(parent_address, key.clone());
                            diff.down_virtual_substates.push(virtual_output_id);
                            0
                        };

                        let output_value = OutputValue {
                            substate: scrypto_decode(&substate)
                                .expect("Failed to decode KeyValueStoreEntrySubstate"),
                            version: next_version,
                        };
                        diff.up_substates.insert(substate_id.clone(), output_value);
                    }
                    _ => {
                        let next_version = if let Some(existing_output_id) =
                            Self::get_substate_output_id(&self.substate_store, &substate_id)
                        {
                            let next_version = existing_output_id.version + 1;
                            diff.down_substates.push(existing_output_id);
                            next_version
                        } else {
                            0
                        };
                        // TODO: remove this temporary workaround.

                        // As of start of October, resources locked-by-proofs are incorrectly stored inside the container substate inside vaults
                        // and are accidentally getting committed.  This causes bugs where these resources are locked permanently,
                        // in future transactions.
                        //
                        // This will be changed soon, in the mean time, this is a workaround which frees all locked resource at the
                        // end of transaction.
                        //
                        // A proper fix would be to cache the node representation during the entire transaction.
                        // Not doing this now because we have an ongoing large-scale refactoring to node/substate implementation.
                        //
                        let transformed_substate = if matches!(substate_id, SubstateId::Vault(..)) {
                            let vault: Vault = scrypto_decode::<Substate>(substate).unwrap().into();
                            let resource_address = vault.resource_address();
                            let resource = match vault.resource_type() {
                                ResourceType::Fungible { divisibility } => {
                                    ResourceContainer::new_fungible(
                                        resource_address,
                                        divisibility,
                                        vault.total_amount(),
                                    )
                                }
                                ResourceType::NonFungible => ResourceContainer::new_non_fungible(
                                    resource_address,
                                    vault.total_ids().unwrap(),
                                ),
                            };
                            scrypto_encode(&Substate::Vault(Vault::new(resource)))
                        } else {
                            substate.clone()
                        };
                        let output_value = OutputValue {
                            substate: scrypto_decode(&transformed_substate)
                                .expect(&format!("Failed to decode substate {:?}", substate_id)),
                            version: next_version,
                        };
                        diff.up_substates.insert(substate_id.clone(), output_value);
                    }
                }
            } else {
                // FIXME: How is this being recorded, considering that we're not rejecting the transaction
                // if it attempts to touch some non-existing global addresses?
            }
        }

        diff
    }
}

#[derive(Debug)]
pub enum StateTrackError {
    RENodeAlreadyTouched,
}

/// Keeps track of state changes that may be rolled back according to transaction status
pub struct AppStateTrack<'s> {
    /// The parent state track
    base_state_track: BaseStateTrack<'s>,
    /// Substates either created during the transaction or loaded from the base state track
    substates: IndexMap<SubstateId, Option<Vec<u8>>>,
    new_root_substates: IndexSet<SubstateId>,
}

impl<'s> AppStateTrack<'s> {
    pub fn new(base_state_track: BaseStateTrack<'s>) -> Self {
        Self {
            base_state_track,
            substates: IndexMap::new(),
            new_root_substates: IndexSet::new(),
        }
    }

    pub fn is_root(&mut self, substate_id: &SubstateId) -> bool {
        if self.new_root_substates.contains(substate_id) {
            return true;
        }

        if self
            .base_state_track
            .new_root_substates
            .contains(substate_id)
        {
            return true;
        }

        self.base_state_track.substate_store.is_root(substate_id)
    }

    pub fn set_substate_root(&mut self, substate_id: SubstateId) {
        self.new_root_substates.insert(substate_id);
    }

    /// Returns a copy of the substate associated with the given address, if exists
    pub fn get_substate(&mut self, substate_id: &SubstateId) -> Option<Substate> {
        self.substates
            .entry(substate_id.clone())
            .or_insert_with(|| {
                // First, try to copy it from the base track
                self.base_state_track
                    .substates
                    .get(substate_id)
                    .cloned()
                    .unwrap_or_else(|| {
                        // If not found, load from the substate store
                        self.base_state_track
                            .substate_store
                            .get_substate(substate_id)
                            .map(|s| scrypto_encode(&s.substate))
                    })
            })
            .as_ref()
            .map(|x| {
                scrypto_decode(x).expect(&format!("Failed to decode substate {:?}", substate_id))
            })
    }

    /// Creates a new substate and updates an existing one
    pub fn put_substate(&mut self, substate_id: SubstateId, substate: Substate) {
        self.substates
            .insert(substate_id, Some(scrypto_encode(&substate)));
    }

    /// Returns a copy of the substate associated with the given address from the base track
    pub fn get_substate_from_base(&mut self, substate_id: &SubstateId) -> Option<Substate> {
        self.base_state_track
            .substates
            .entry(substate_id.clone())
            .or_insert_with(|| {
                // Load from the substate store
                self.base_state_track
                    .substate_store
                    .get_substate(substate_id)
                    .map(|s| scrypto_encode(&s.substate))
            })
            .as_ref()
            .map(|x| {
                scrypto_decode(x).expect(&format!("Failed to decode substate {:?}", substate_id))
            })
    }

    /// Creates a new substate and updates an existing one to the base track
    pub fn put_substate_to_base(&mut self, substate_id: SubstateId, substate: Substate) {
        assert!(!self.substates.contains_key(&substate_id));

        self.base_state_track
            .substates
            .insert(substate_id, Some(scrypto_encode(&substate)));
    }

    /// Commit all state changes into base state track
    pub fn commit(&mut self) {
        self.base_state_track
            .substates
            .extend(self.substates.drain(RangeFull));
        self.base_state_track
            .new_root_substates
            .extend(self.new_root_substates.drain(RangeFull));
    }

    /// Rollback all state changes
    pub fn rollback(&mut self) {
        self.substates.clear();
        self.new_root_substates.clear();
    }

    /// Unwraps into the base state track
    pub fn into_base(self) -> BaseStateTrack<'s> {
        self.base_state_track
    }
}<|MERGE_RESOLUTION|>--- conflicted
+++ resolved
@@ -1,14 +1,8 @@
-use core::ops::RangeFull;
-
 use indexmap::{IndexMap, IndexSet};
+use sbor::rust::ops::RangeFull;
 
 use crate::ledger::*;
-<<<<<<< HEAD
 use crate::model::*;
-=======
-use crate::model::ResourceContainer;
-use crate::model::Vault;
->>>>>>> 1c9ff717
 use crate::state_manager::StateDiff;
 use crate::state_manager::VirtualSubstateId;
 use crate::types::*;
@@ -110,40 +104,8 @@
                         } else {
                             0
                         };
-                        // TODO: remove this temporary workaround.
-
-                        // As of start of October, resources locked-by-proofs are incorrectly stored inside the container substate inside vaults
-                        // and are accidentally getting committed.  This causes bugs where these resources are locked permanently,
-                        // in future transactions.
-                        //
-                        // This will be changed soon, in the mean time, this is a workaround which frees all locked resource at the
-                        // end of transaction.
-                        //
-                        // A proper fix would be to cache the node representation during the entire transaction.
-                        // Not doing this now because we have an ongoing large-scale refactoring to node/substate implementation.
-                        //
-                        let transformed_substate = if matches!(substate_id, SubstateId::Vault(..)) {
-                            let vault: Vault = scrypto_decode::<Substate>(substate).unwrap().into();
-                            let resource_address = vault.resource_address();
-                            let resource = match vault.resource_type() {
-                                ResourceType::Fungible { divisibility } => {
-                                    ResourceContainer::new_fungible(
-                                        resource_address,
-                                        divisibility,
-                                        vault.total_amount(),
-                                    )
-                                }
-                                ResourceType::NonFungible => ResourceContainer::new_non_fungible(
-                                    resource_address,
-                                    vault.total_ids().unwrap(),
-                                ),
-                            };
-                            scrypto_encode(&Substate::Vault(Vault::new(resource)))
-                        } else {
-                            substate.clone()
-                        };
                         let output_value = OutputValue {
-                            substate: scrypto_decode(&transformed_substate)
+                            substate: scrypto_decode(&substate)
                                 .expect(&format!("Failed to decode substate {:?}", substate_id)),
                             version: next_version,
                         };
