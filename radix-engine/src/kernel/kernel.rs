use crate::blueprints::account::AccountSubstate;
use crate::blueprints::identity::Identity;
use crate::blueprints::resource::ProofInfoSubstate;
use crate::errors::RuntimeError;
use crate::errors::*;
use crate::system::global::GlobalSubstate;
use crate::system::kernel_modules::execution_trace::{BucketSnapshot, ProofSnapshot};
use crate::system::node::{RENodeInit, RENodeModuleInit};
use crate::system::node_modules::metadata::MetadataSubstate;
use crate::system::node_properties::VisibilityProperties;
use crate::system::node_substates::{SubstateRef, SubstateRefMut};
use crate::types::*;
use crate::wasm::WasmEngine;
use native_sdk::resource::{SysBucket, SysProof};
use radix_engine_interface::api::component::TypeInfoSubstate;
use radix_engine_interface::api::package::{PackageCodeSubstate, PACKAGE_LOADER_BLUEPRINT};
use radix_engine_interface::api::substate_api::LockFlags;
// TODO: clean this up!
use crate::blueprints::auth_zone::AuthZoneStackSubstate;
use crate::blueprints::resource::{BucketSubstate, ProofSubstate, WorktopSubstate};
use crate::kernel::kernel_api::TemporaryResolvedInvocation;
use crate::system::node_modules::access_rules::ObjectAccessRulesChainSubstate;
use radix_engine_interface::api::types::{
    Address, AuthZoneStackOffset, GlobalOffset, LockHandle, ProofOffset, RENodeId, SubstateId,
    SubstateOffset,
};
use radix_engine_interface::blueprints::access_controller::ACCESS_CONTROLLER_BLUEPRINT;
use radix_engine_interface::blueprints::account::{
    ACCOUNT_BLUEPRINT, ACCOUNT_DEPOSIT_BATCH_IDENT, ACCOUNT_DEPOSIT_IDENT,
};
use radix_engine_interface::blueprints::auth_zone::AUTH_ZONE_BLUEPRINT;
use radix_engine_interface::blueprints::clock::CLOCK_BLUEPRINT;
use radix_engine_interface::blueprints::epoch_manager::{
    EPOCH_MANAGER_BLUEPRINT, VALIDATOR_BLUEPRINT,
};
use radix_engine_interface::blueprints::identity::IDENTITY_BLUEPRINT;
use radix_engine_interface::blueprints::logger::LOGGER_BLUEPRINT;
use radix_engine_interface::blueprints::resource::{
    require, AccessRule, AccessRuleKey, AccessRules, Bucket, ResourceType, BUCKET_BLUEPRINT,
    PROOF_BLUEPRINT, RESOURCE_MANAGER_BLUEPRINT, VAULT_BLUEPRINT, WORKTOP_BLUEPRINT,
};
use radix_engine_interface::blueprints::transaction_runtime::TRANSACTION_RUNTIME_BLUEPRINT;
use radix_engine_interface::rule;
use sbor::rust::mem;

use super::actor::{ExecutionMode, ResolvedActor, ResolvedReceiver};
use super::call_frame::{CallFrame, RENodeVisibilityOrigin};
use super::heap::{Heap, HeapRENode};
use super::id_allocator::IdAllocator;
use super::interpreters::ScryptoInterpreter;
use super::kernel_api::{
    ExecutableInvocation, Executor, Invokable, KernelApi, KernelInternalApi, KernelModuleApi,
    KernelNodeApi, KernelSubstateApi, KernelWasmApi, LockInfo,
};
use super::module::KernelModule;
use super::module_mixer::KernelModuleMixer;
use super::track::{Track, TrackError};

pub struct Kernel<
    'g, // Lifetime of values outliving all frames
    's, // Substate store lifetime
    W,  // WASM engine type
> where
    W: WasmEngine,
{
    /// Current execution mode, specifies permissions into state/invocations
    execution_mode: ExecutionMode,
    /// Stack
    current_frame: CallFrame,
    // This stack could potentially be removed and just use the native stack
    // but keeping this call_frames stack may potentially prove useful if implementing
    // execution pause and/or for better debuggability
    prev_frame_stack: Vec<CallFrame>,
    /// Heap
    heap: Heap,
    /// Store
    track: &'g mut Track<'s>,

    /// ID allocator
    id_allocator: &'g mut IdAllocator,
    /// Interpreter capable of running scrypto programs
    scrypto_interpreter: &'g ScryptoInterpreter<W>,
    /// Kernel module mixer
    module: KernelModuleMixer,
}

impl<'g, 's, W> Kernel<'g, 's, W>
where
    W: WasmEngine,
{
    pub fn new(
        id_allocator: &'g mut IdAllocator,
        track: &'g mut Track<'s>,
        scrypto_interpreter: &'g ScryptoInterpreter<W>,
        module: KernelModuleMixer,
    ) -> Self {
        Self {
            execution_mode: ExecutionMode::Kernel,
            heap: Heap::new(),
            track,
            scrypto_interpreter,
            id_allocator,
            current_frame: CallFrame::new_root(),
            prev_frame_stack: vec![],
            module,
        }
    }

    pub fn initialize(&mut self) -> Result<(), RuntimeError> {
        self.execute_in_mode::<_, _, RuntimeError>(ExecutionMode::KernelModule, |api| {
            KernelModuleMixer::on_init(api)
        })
    }

    // TODO: Josh holds some concern about this interface; will look into this again.
    pub fn teardown<T>(
        mut self,
        previous_result: Result<T, RuntimeError>,
    ) -> (KernelModuleMixer, Result<T, RuntimeError>) {
        let new_result = match previous_result {
            Ok(output) => {
                // Sanity check call frame
                assert!(self.prev_frame_stack.is_empty());

                // Tear down kernel modules
                match self
                    .execute_in_mode::<_, _, RuntimeError>(ExecutionMode::KernelModule, |api| {
                        KernelModuleMixer::on_teardown(api)
                    }) {
                    Ok(_) => Ok(output),
                    Err(error) => Err(error),
                }
            }
            Err(error) => Err(error),
        };

        (self.module, new_result)
    }

    fn create_virtual_account(
        &mut self,
        node_id: RENodeId,
        non_fungible_global_id: NonFungibleGlobalId,
    ) -> Result<(), RuntimeError> {
        // TODO: Replace with trusted IndexedScryptoValue
        let access_rule = rule!(require(non_fungible_global_id));
        let component_id = {
            let kv_store_id = {
                let node_id = self.kernel_allocate_node_id(RENodeType::KeyValueStore)?;
                let node = RENodeInit::KeyValueStore;
                self.kernel_create_node(node_id, node, BTreeMap::new())?;
                node_id
            };

            let access_rules = {
                let mut access_rules = AccessRules::new();
                access_rules.set_access_rule_and_mutability(
                    AccessRuleKey::new(NodeModuleId::SELF, ACCOUNT_DEPOSIT_IDENT.to_string()),
                    AccessRule::AllowAll,
                    AccessRule::DenyAll,
                );
                access_rules.set_access_rule_and_mutability(
                    AccessRuleKey::new(NodeModuleId::SELF, ACCOUNT_DEPOSIT_BATCH_IDENT.to_string()),
                    AccessRule::AllowAll,
                    AccessRule::DenyAll,
                );
                access_rules.default(access_rule.clone(), access_rule)
            };

            let node_id = {
                let mut node_modules = BTreeMap::new();
                node_modules.insert(
                    NodeModuleId::Metadata,
                    RENodeModuleInit::Metadata(MetadataSubstate {
                        metadata: BTreeMap::new(),
                    }),
                );
                let access_rules_substate = ObjectAccessRulesChainSubstate {
                    access_rules_chain: vec![access_rules],
                };
                node_modules.insert(
                    NodeModuleId::AccessRules,
                    RENodeModuleInit::ObjectAccessRulesChain(access_rules_substate),
                );
                let account_substate = AccountSubstate {
                    vaults: Own::KeyValueStore(kv_store_id.into()),
                };

                let node_id = self.kernel_allocate_node_id(RENodeType::Account)?;
                let node = RENodeInit::Account(account_substate);
                self.kernel_create_node(node_id, node, node_modules)?;
                node_id
            };
            node_id
        };

        // TODO: Use api to globalize component when create_node is refactored
        // TODO: to allow for address selection
        let global_substate = GlobalSubstate::Account(component_id.into());

        self.current_frame.create_node(
            node_id,
            RENodeInit::Global(global_substate),
            BTreeMap::new(),
            &mut self.heap,
            &mut self.track,
            true,
        )?;

        Ok(())
    }

    fn create_virtual_identity(
        &mut self,
        node_id: RENodeId,
        non_fungible_global_id: NonFungibleGlobalId,
    ) -> Result<(), RuntimeError> {
        let access_rule = rule!(require(non_fungible_global_id));
        let underlying_node_id = Identity::create(access_rule, self)?;

        // TODO: Use api to globalize component when create_node is refactored
        // TODO: to allow for address selection
        let global_substate = GlobalSubstate::Identity(underlying_node_id.into());
        self.current_frame.create_node(
            node_id,
            RENodeInit::Global(global_substate),
            BTreeMap::new(),
            &mut self.heap,
            &mut self.track,
            true,
        )?;

        Ok(())
    }

    fn try_virtualize(
        &mut self,
        node_id: RENodeId,
        offset: &SubstateOffset,
    ) -> Result<bool, RuntimeError> {
        match (node_id, offset) {
            (
                RENodeId::Global(Address::Component(component_address)),
                SubstateOffset::Global(GlobalOffset::Global),
            ) => {
                // Lazy create component if missing
                match component_address {
                    ComponentAddress::EcdsaSecp256k1VirtualAccount(address) => {
                        let non_fungible_global_id = NonFungibleGlobalId::new(
                            ECDSA_SECP256K1_TOKEN,
                            NonFungibleLocalId::bytes(address.to_vec()).unwrap(),
                        );
                        self.create_virtual_account(node_id, non_fungible_global_id)?;
                    }
                    ComponentAddress::EddsaEd25519VirtualAccount(address) => {
                        let non_fungible_global_id = NonFungibleGlobalId::new(
                            EDDSA_ED25519_TOKEN,
                            NonFungibleLocalId::bytes(address.to_vec()).unwrap(),
                        );
                        self.create_virtual_account(node_id, non_fungible_global_id)?;
                    }
                    ComponentAddress::EcdsaSecp256k1VirtualIdentity(address) => {
                        let non_fungible_global_id = NonFungibleGlobalId::new(
                            ECDSA_SECP256K1_TOKEN,
                            NonFungibleLocalId::bytes(address.to_vec()).unwrap(),
                        );
                        self.create_virtual_identity(node_id, non_fungible_global_id)?;
                    }
                    ComponentAddress::EddsaEd25519VirtualIdentity(address) => {
                        let non_fungible_global_id = NonFungibleGlobalId::new(
                            EDDSA_ED25519_TOKEN,
                            NonFungibleLocalId::bytes(address.to_vec()).unwrap(),
                        );
                        self.create_virtual_identity(node_id, non_fungible_global_id)?;
                    }
                    _ => return Ok(false),
                };

                Ok(true)
            }
            _ => Ok(false),
        }
    }

    fn drop_node_internal(&mut self, node_id: RENodeId) -> Result<HeapRENode, RuntimeError> {
        self.execute_in_mode::<_, _, RuntimeError>(ExecutionMode::DropNode, |api| match node_id {
            RENodeId::Logger => Ok(()),
            RENodeId::TransactionRuntime => Ok(()),
            RENodeId::AuthZoneStack => {
                let handle = api.kernel_lock_substate(
                    node_id,
                    NodeModuleId::SELF,
                    SubstateOffset::AuthZoneStack(AuthZoneStackOffset::AuthZoneStack),
                    LockFlags::MUTABLE,
                )?;
<<<<<<< HEAD
                let mut substate_ref_mut = api.kernel_get_substate_ref_mut(handle)?;
                let mut auth_zone_stack = substate_ref_mut.auth_zone_stack().clone();
                loop {
                    if let Some(mut auth_zone) = auth_zone_stack.pop_auth_zone() {
                        for p in auth_zone.drain() {
                            p.sys_drop(api)?;
                        }
                    } else {
                        break;
                    }
                }
=======
                let auth_zone_stack: &mut AuthZoneStackSubstate =
                    api.kernel_get_substate_ref_mut(handle)?;
                auth_zone_stack.clear_all();
>>>>>>> ba211d17
                api.kernel_drop_lock(handle)?;
                Ok(())
            }
            RENodeId::Proof(..) => {
<<<<<<< HEAD
                let proof_info = ProofInfoSubstate::of(node_id, api)?;
                if proof_info.resource_type.is_fungible() {
                    let handle = api.kernel_lock_substate(
                        node_id,
                        NodeModuleId::SELF,
                        SubstateOffset::Proof(ProofOffset::Fungible),
                        LockFlags::MUTABLE,
                    )?;
                    let mut substate_ref_mut = api.kernel_get_substate_ref_mut(handle)?;
                    let proof = substate_ref_mut.fungible_proof().clone();
                    proof.drop_proof(api)?;
                    api.kernel_drop_lock(handle)?;
                } else {
                    let handle = api.kernel_lock_substate(
                        node_id,
                        NodeModuleId::SELF,
                        SubstateOffset::Proof(ProofOffset::NonFungible),
                        LockFlags::MUTABLE,
                    )?;
                    let mut substate_ref_mut = api.kernel_get_substate_ref_mut(handle)?;
                    let proof = substate_ref_mut.non_fungible_proof().clone();
                    proof.drop_proof(api)?;
                    api.kernel_drop_lock(handle)?;
                }

=======
                let handle = api.kernel_lock_substate(
                    node_id,
                    NodeModuleId::SELF,
                    SubstateOffset::Proof(ProofOffset::Proof),
                    LockFlags::MUTABLE,
                )?;
                let proof: &mut ProofSubstate = api.kernel_get_substate_ref_mut(handle)?;
                proof.drop();
                api.kernel_drop_lock(handle)?;
>>>>>>> ba211d17
                Ok(())
            }
            RENodeId::Worktop => {
                // TODO: Once `ResourceManager::burn_empty()` is available, change to:
                // for bucket in worktop.drain() { bucket.burn_empty(); }

                let handle = api.kernel_lock_substate(
                    node_id,
                    NodeModuleId::SELF,
                    SubstateOffset::Worktop(WorktopOffset::Worktop),
                    LockFlags::MUTABLE,
                )?;
<<<<<<< HEAD
                let buckets: Vec<Own> = {
                    let mut substate_ref_mut = api.kernel_get_substate_ref_mut(handle)?;
                    let worktop = substate_ref_mut.worktop();
                    worktop.resources.values().cloned().collect()
=======

                let buckets = {
                    let worktop: &mut WorktopSubstate = api.kernel_get_substate_ref_mut(handle)?;
                    mem::replace(&mut worktop.resources, BTreeMap::new())
>>>>>>> ba211d17
                };
                for bucket in buckets {
                    let bucket = Bucket(bucket.bucket_id());
                    if !bucket.sys_is_empty(api)? {
                        return Err(RuntimeError::KernelError(KernelError::DropNodeFailure(
                            RENodeId::Worktop,
                        )));
                    }
                }
                api.kernel_drop_lock(handle)?;
                Ok(())
            }
            RENodeId::Bucket(..) => Ok(()),
            _ => Err(RuntimeError::KernelError(KernelError::DropNodeFailure(
                node_id,
            ))),
        })?;

        let node = self.current_frame.remove_node(&mut self.heap, node_id)?;
        // TODO: remove condition; see notes above!
        if !matches!(node_id, RENodeId::Worktop) {
            for (_, substate) in &node.substates {
                let (_, child_nodes) = substate.to_ref().references_and_owned_nodes();
                for child_node in child_nodes {
                    // Need to go through api so that visibility issues can be caught
                    self.kernel_drop_node(child_node)?;
                }
            }
        }
        // TODO: REmove
        Ok(node)
    }

    fn drop_nodes_in_frame(&mut self) -> Result<(), RuntimeError> {
        let mut worktops = Vec::new();
        let owned_nodes = self.current_frame.owned_nodes();

        // Need to go through api so that visibility issues can be caught
        self.execute_in_mode::<_, _, RuntimeError>(ExecutionMode::Client, |api| {
            for node_id in owned_nodes {
                if let RENodeId::Worktop = node_id {
                    worktops.push(node_id);
                } else {
                    api.kernel_drop_node(node_id)?;
                }
            }
            for worktop_id in worktops {
                api.kernel_drop_node(worktop_id)?;
            }

            Ok(())
        })?;

        Ok(())
    }

    fn run<X: Executor>(
        &mut self,
        resolved: TemporaryResolvedInvocation<X>,
    ) -> Result<X::Output, RuntimeError> {
        let executor = resolved.executor;
        let actor = resolved.resolved_actor;
        let args = resolved.args;
        let mut call_frame_update = resolved.update;

        let derefed_lock = if let Some(ResolvedReceiver {
            derefed_from: Some((_, derefed_lock)),
            ..
        }) = &actor.receiver
        {
            Some(*derefed_lock)
        } else {
            None
        };
        let caller = self.current_frame.actor.clone();

        // Before push call frame
        {
            self.execute_in_mode(ExecutionMode::KernelModule, |api| {
                KernelModuleMixer::before_push_frame(
                    api,
                    &Some(actor.clone()),
                    &mut call_frame_update,
                    &args,
                )
            })?;
        }

        // Push call frame
        {
            self.id_allocator.push();

            let frame = CallFrame::new_child_from_parent(
                &mut self.current_frame,
                actor.clone(),
                call_frame_update,
            )?;
            let parent = mem::replace(&mut self.current_frame, frame);
            self.prev_frame_stack.push(parent);
        }

        // Execute
        let (output, update) = {
            // Handle execution start
            self.execute_in_mode(ExecutionMode::KernelModule, |api| {
                KernelModuleMixer::on_execution_start(api, &caller)
            })?;

            // Auto drop locks
            self.current_frame
                .drop_all_locks(&mut self.heap, &mut self.track)?;

            // Run
            let (output, mut update) =
                self.execute_in_mode(ExecutionMode::Client, |api| executor.execute(args, api))?;

            // Handle execution finish
            self.execute_in_mode(ExecutionMode::KernelModule, |api| {
                KernelModuleMixer::on_execution_finish(api, &caller, &mut update)
            })?;

            // Auto-drop locks again in case module forgot to drop
            self.current_frame
                .drop_all_locks(&mut self.heap, &mut self.track)?;

            (output, update)
        };

        // Pop call frame
        {
            let mut parent = self.prev_frame_stack.pop().unwrap();

            // Move resource
            CallFrame::update_upstream(&mut self.current_frame, &mut parent, update)?;

            // drop proofs and check resource leak
            self.drop_nodes_in_frame()?;

            // Restore previous frame
            self.current_frame = parent;

            self.id_allocator.pop()?;
        }

        // After pop call frame
        {
            self.execute_in_mode(ExecutionMode::KernelModule, |api| {
                KernelModuleMixer::after_pop_frame(api)
            })?;
        }

        if let Some(derefed_lock) = derefed_lock {
            self.current_frame
                .drop_lock(&mut self.heap, &mut self.track, derefed_lock)?;
        }

        Ok(output)
    }

    fn verify_valid_mode_transition(
        cur: &ExecutionMode,
        next: &ExecutionMode,
    ) -> Result<(), RuntimeError> {
        match (cur, next) {
            (ExecutionMode::Kernel, ..) => Ok(()),
            _ => Err(RuntimeError::KernelError(
                KernelError::InvalidModeTransition(*cur, *next),
            )),
        }
    }

    fn invoke_internal<X: Executor>(
        &mut self,
        resolved: TemporaryResolvedInvocation<X>,
    ) -> Result<X::Output, RuntimeError> {
        let depth = self.current_frame.depth;
        // TODO: Move to higher layer
        if depth == 0 {
            for node_id in &resolved.update.node_refs_to_copy {
                match node_id {
                    RENodeId::Global(global_address) => {
                        if self.current_frame.get_node_visibility(node_id).is_none() {
                            if matches!(
                                global_address,
                                Address::Component(ComponentAddress::EcdsaSecp256k1VirtualAccount(
                                    ..
                                ))
                            ) || matches!(
                                global_address,
                                Address::Component(ComponentAddress::EddsaEd25519VirtualAccount(
                                    ..
                                ))
                            ) || matches!(
                                global_address,
                                Address::Component(
                                    ComponentAddress::EcdsaSecp256k1VirtualIdentity(..)
                                )
                            ) || matches!(
                                global_address,
                                Address::Component(ComponentAddress::EddsaEd25519VirtualIdentity(
                                    ..
                                ))
                            ) || matches!(global_address, Address::Package(PACKAGE_LOADER))
                                || matches!(
                                    global_address,
                                    Address::Package(RESOURCE_MANAGER_PACKAGE)
                                )
                                || matches!(global_address, Address::Package(IDENTITY_PACKAGE))
                                || matches!(global_address, Address::Package(EPOCH_MANAGER_PACKAGE))
                                || matches!(global_address, Address::Package(CLOCK_PACKAGE))
                                || matches!(global_address, Address::Package(ACCOUNT_PACKAGE))
                                || matches!(
                                    global_address,
                                    Address::Package(ACCESS_CONTROLLER_PACKAGE)
                                )
                            {
                                // For virtual accounts and native packages, create a reference directly
                                self.current_frame
                                    .add_ref(*node_id, RENodeVisibilityOrigin::Normal);
                            } else {
                                let offset = SubstateOffset::Global(GlobalOffset::Global);
                                self.track
                                    .acquire_lock(
                                        SubstateId(*node_id, NodeModuleId::SELF, offset.clone()),
                                        LockFlags::read_only(),
                                    )
                                    .map_err(|_| KernelError::RENodeNotFound(*node_id))?;
                                self.track
                                    .release_lock(
                                        SubstateId(*node_id, NodeModuleId::SELF, offset),
                                        false,
                                    )
                                    .map_err(|_| KernelError::RENodeNotFound(*node_id))?;
                                self.current_frame
                                    .add_ref(*node_id, RENodeVisibilityOrigin::Normal);
                            }
                        }
                    }
                    RENodeId::Vault(..) => {
                        if self.current_frame.get_node_visibility(node_id).is_none() {
                            let offset = SubstateOffset::Vault(VaultOffset::Info);
                            self.track
                                .acquire_lock(
                                    SubstateId(*node_id, NodeModuleId::SELF, offset.clone()),
                                    LockFlags::read_only(),
                                )
                                .map_err(|_| KernelError::RENodeNotFound(*node_id))?;
                            self.track
                                .release_lock(
                                    SubstateId(*node_id, NodeModuleId::SELF, offset),
                                    false,
                                )
                                .map_err(|_| KernelError::RENodeNotFound(*node_id))?;

                            self.current_frame
                                .add_ref(*node_id, RENodeVisibilityOrigin::DirectAccess);
                        }
                    }
                    _ => {}
                }
            }
        }

        let output = self.run(resolved)?;

        Ok(output)
    }

    fn execute_in_mode<X, RTN, E>(
        &mut self,
        execution_mode: ExecutionMode,
        execute: X,
    ) -> Result<RTN, RuntimeError>
    where
        RuntimeError: From<E>,
        X: FnOnce(&mut Self) -> Result<RTN, E>,
    {
        Self::verify_valid_mode_transition(&self.execution_mode, &execution_mode)?;

        // Save and replace kernel actor
        let saved = self.execution_mode;
        self.execution_mode = execution_mode;

        let rtn = execute(self)?;

        // Restore old kernel actor
        self.execution_mode = saved;

        Ok(rtn)
    }
}

impl<'g, 's, W> KernelNodeApi for Kernel<'g, 's, W>
where
    W: WasmEngine,
{
    fn kernel_drop_node(&mut self, node_id: RENodeId) -> Result<HeapRENode, RuntimeError> {
        KernelModuleMixer::before_drop_node(self, &node_id)?;

        // Change to kernel mode
        let current_mode = self.execution_mode;
        self.execution_mode = ExecutionMode::Kernel;

        if let Some(actor) = &self.current_frame.actor {
            if !VisibilityProperties::check_drop_node_visibility(current_mode, actor, node_id) {
                return Err(RuntimeError::KernelError(
                    KernelError::InvalidDropNodeAccess {
                        mode: current_mode,
                        actor: actor.clone(),
                        node_id,
                    },
                ));
            }
        }

        let node = self.drop_node_internal(node_id)?;

        // Restore current mode
        self.execution_mode = current_mode;

        KernelModuleMixer::after_drop_node(self)?;

        Ok(node)
    }

    fn kernel_allocate_node_id(&mut self, node_type: RENodeType) -> Result<RENodeId, RuntimeError> {
        // TODO: Add costing
        let node_id = self.id_allocator.allocate_node_id(node_type)?;

        Ok(node_id)
    }

    fn kernel_create_node(
        &mut self,
        node_id: RENodeId,
        re_node: RENodeInit,
        mut module_init: BTreeMap<NodeModuleId, RENodeModuleInit>,
    ) -> Result<(), RuntimeError> {
        KernelModuleMixer::before_create_node(self, &node_id, &re_node, &module_init)?;

        // Change to kernel mode
        let current_mode = self.execution_mode;
        self.execution_mode = ExecutionMode::Kernel;

        if let Some(actor) = &self.current_frame.actor {
            if !VisibilityProperties::check_create_node_access(
                current_mode,
                actor,
                &re_node,
                &module_init,
            ) {
                return Err(RuntimeError::KernelError(
                    KernelError::InvalidCreateNodeAccess {
                        mode: current_mode,
                        actor: actor.clone(),
                    },
                ));
            }
        }

        match (node_id, &re_node) {
            (
                RENodeId::Global(Address::Package(..)),
                RENodeInit::Global(GlobalSubstate::Package(..)),
            ) => {}
            (
                RENodeId::Global(Address::Resource(..)),
                RENodeInit::Global(GlobalSubstate::Resource(..)),
            ) => {}
            (
                RENodeId::Global(Address::Component(..)),
                RENodeInit::Global(GlobalSubstate::EpochManager(..)),
            ) => {}
            (
                RENodeId::Global(Address::Component(..)),
                RENodeInit::Global(GlobalSubstate::Clock(..)),
            ) => {}
            (
                RENodeId::Global(Address::Component(..)),
                RENodeInit::Global(GlobalSubstate::Validator(..)),
            ) => {}
            (
                RENodeId::Global(Address::Component(..)),
                RENodeInit::Global(GlobalSubstate::Identity(..)),
            ) => {}
            (
                RENodeId::Global(Address::Component(..)),
                RENodeInit::Global(GlobalSubstate::AccessController(..)),
            ) => {}
            (RENodeId::Global(..), RENodeInit::Global(GlobalSubstate::Component(..))) => {}
            (RENodeId::Global(..), RENodeInit::Global(GlobalSubstate::Account(..))) => {}
            (RENodeId::Component(..), RENodeInit::Component(..)) => {}
            (RENodeId::KeyValueStore(..), RENodeInit::KeyValueStore) => {}
            (RENodeId::NonFungibleStore(..), RENodeInit::NonFungibleStore(..)) => {}
            (RENodeId::AuthZoneStack, RENodeInit::AuthZoneStack(..)) => {
                module_init.insert(
                    NodeModuleId::TypeInfo,
                    RENodeModuleInit::TypeInfo(TypeInfoSubstate {
                        package_address: AUTH_ZONE_PACKAGE,
                        blueprint_name: AUTH_ZONE_BLUEPRINT.to_string(),
                    }),
                );
            }
            (RENodeId::TransactionRuntime, RENodeInit::TransactionRuntime(..)) => {
                module_init.insert(
                    NodeModuleId::TypeInfo,
                    RENodeModuleInit::TypeInfo(TypeInfoSubstate {
                        package_address: TRANSACTION_RUNTIME_PACKAGE,
                        blueprint_name: TRANSACTION_RUNTIME_BLUEPRINT.to_string(),
                    }),
                );
            }
            (RENodeId::Logger, RENodeInit::Logger(..)) => {
                module_init.insert(
                    NodeModuleId::TypeInfo,
                    RENodeModuleInit::TypeInfo(TypeInfoSubstate {
                        package_address: LOGGER_PACKAGE,
                        blueprint_name: LOGGER_BLUEPRINT.to_string(),
                    }),
                );
            }
            (RENodeId::Worktop, RENodeInit::Worktop(..)) => {
                module_init.insert(
                    NodeModuleId::TypeInfo,
                    RENodeModuleInit::TypeInfo(TypeInfoSubstate {
                        package_address: RESOURCE_MANAGER_PACKAGE,
                        blueprint_name: WORKTOP_BLUEPRINT.to_string(),
                    }),
                );
            }
            (RENodeId::Bucket(..), RENodeInit::FungibleBucket(..))
            | (RENodeId::Bucket(..), RENodeInit::NonFungibleBucket(..)) => {
                module_init.insert(
                    NodeModuleId::TypeInfo,
                    RENodeModuleInit::TypeInfo(TypeInfoSubstate {
                        package_address: RESOURCE_MANAGER_PACKAGE,
                        blueprint_name: BUCKET_BLUEPRINT.to_string(),
                    }),
                );
            }
            (RENodeId::Proof(..), RENodeInit::FungibleProof(..))
            | (RENodeId::Proof(..), RENodeInit::NonFungibleProof(..)) => {
                module_init.insert(
                    NodeModuleId::TypeInfo,
                    RENodeModuleInit::TypeInfo(TypeInfoSubstate {
                        package_address: RESOURCE_MANAGER_PACKAGE,
                        blueprint_name: PROOF_BLUEPRINT.to_string(),
                    }),
                );
            }
            (RENodeId::Vault(..), RENodeInit::FungibleVault(..))
            | (RENodeId::Vault(..), RENodeInit::NonFungibleVault(..)) => {
                module_init.insert(
                    NodeModuleId::TypeInfo,
                    RENodeModuleInit::TypeInfo(TypeInfoSubstate {
                        package_address: RESOURCE_MANAGER_PACKAGE,
                        blueprint_name: VAULT_BLUEPRINT.to_string(),
                    }),
                );
            }
            (RENodeId::Package(..), RENodeInit::Package(..)) => {
                module_init.insert(
                    NodeModuleId::TypeInfo,
                    RENodeModuleInit::TypeInfo(TypeInfoSubstate {
                        package_address: PACKAGE_LOADER,
                        blueprint_name: PACKAGE_LOADER_BLUEPRINT.to_string(),
                    }),
                );
            }
            (RENodeId::ResourceManager(..), RENodeInit::ResourceManager(..)) => {
                module_init.insert(
                    NodeModuleId::TypeInfo,
                    RENodeModuleInit::TypeInfo(TypeInfoSubstate {
                        package_address: RESOURCE_MANAGER_PACKAGE,
                        blueprint_name: RESOURCE_MANAGER_BLUEPRINT.to_string(),
                    }),
                );
            }
            (RENodeId::EpochManager(..), RENodeInit::EpochManager(..)) => {
                module_init.insert(
                    NodeModuleId::TypeInfo,
                    RENodeModuleInit::TypeInfo(TypeInfoSubstate {
                        package_address: EPOCH_MANAGER_PACKAGE,
                        blueprint_name: EPOCH_MANAGER_BLUEPRINT.to_string(),
                    }),
                );
            }
            (RENodeId::Validator(..), RENodeInit::Validator(..)) => {
                module_init.insert(
                    NodeModuleId::TypeInfo,
                    RENodeModuleInit::TypeInfo(TypeInfoSubstate {
                        package_address: EPOCH_MANAGER_PACKAGE,
                        blueprint_name: VALIDATOR_BLUEPRINT.to_string(),
                    }),
                );
            }
            (RENodeId::Clock(..), RENodeInit::Clock(..)) => {
                module_init.insert(
                    NodeModuleId::TypeInfo,
                    RENodeModuleInit::TypeInfo(TypeInfoSubstate {
                        package_address: CLOCK_PACKAGE,
                        blueprint_name: CLOCK_BLUEPRINT.to_string(),
                    }),
                );
            }
            (RENodeId::Identity(..), RENodeInit::Identity(..)) => {
                module_init.insert(
                    NodeModuleId::TypeInfo,
                    RENodeModuleInit::TypeInfo(TypeInfoSubstate {
                        package_address: IDENTITY_PACKAGE,
                        blueprint_name: IDENTITY_BLUEPRINT.to_string(),
                    }),
                );
            }
            (RENodeId::AccessController(..), RENodeInit::AccessController(..)) => {
                module_init.insert(
                    NodeModuleId::TypeInfo,
                    RENodeModuleInit::TypeInfo(TypeInfoSubstate {
                        package_address: ACCESS_CONTROLLER_PACKAGE,
                        blueprint_name: ACCESS_CONTROLLER_BLUEPRINT.to_string(),
                    }),
                );
            }
            (RENodeId::Account(..), RENodeInit::Account(..)) => {
                module_init.insert(
                    NodeModuleId::TypeInfo,
                    RENodeModuleInit::TypeInfo(TypeInfoSubstate {
                        package_address: ACCOUNT_PACKAGE,
                        blueprint_name: ACCOUNT_BLUEPRINT.to_string(),
                    }),
                );
            }
            _ => return Err(RuntimeError::KernelError(KernelError::InvalidId(node_id))),
        }

        // TODO: For Scrypto components, check state against blueprint schema

        let push_to_store = match re_node {
            RENodeInit::Global(..) => true,
            _ => false,
        };

        self.id_allocator.take_node_id(node_id)?;
        self.current_frame.create_node(
            node_id,
            re_node,
            module_init,
            &mut self.heap,
            &mut self.track,
            push_to_store,
        )?;

        // Restore current mode
        self.execution_mode = current_mode;

        KernelModuleMixer::after_create_node(self, &node_id)?;

        Ok(())
    }
}

impl<'g, 's, W> KernelInternalApi for Kernel<'g, 's, W>
where
    W: WasmEngine,
{
    fn kernel_get_node_visibility_origin(
        &self,
        node_id: RENodeId,
    ) -> Option<RENodeVisibilityOrigin> {
        let visibility = self.current_frame.get_node_visibility(&node_id)?;
        Some(visibility)
    }

    fn kernel_get_module_state(&mut self) -> &mut KernelModuleMixer {
        &mut self.module
    }

    fn kernel_get_current_depth(&self) -> usize {
        self.current_frame.depth
    }

    fn kernel_get_current_actor(&self) -> Option<ResolvedActor> {
        self.current_frame.actor.clone()
    }

<<<<<<< HEAD
    fn kernel_read_bucket(&mut self, bucket_id: BucketId) -> Option<BucketSnapshot> {
        if let Ok(substate) = self.heap.get_substate(
            RENodeId::Bucket(bucket_id),
            NodeModuleId::SELF,
            &SubstateOffset::Bucket(BucketOffset::Info),
        ) {
            let info = substate.bucket_info().clone();

            match info.resource_type {
                ResourceType::Fungible { .. } => {
                    let substate = self
                        .heap
                        .get_substate(
                            RENodeId::Bucket(bucket_id),
                            NodeModuleId::SELF,
                            &SubstateOffset::Bucket(BucketOffset::LiquidFungible),
                        )
                        .unwrap();

                    Some(BucketSnapshot::Fungible {
                        resource_address: info.resource_address,
                        resource_type: info.resource_type,
                        liquid: substate.bucket_liquid_fungible().amount(),
                    })
                }
                ResourceType::NonFungible { .. } => {
                    let substate = self
                        .heap
                        .get_substate(
                            RENodeId::Bucket(bucket_id),
                            NodeModuleId::SELF,
                            &SubstateOffset::Bucket(BucketOffset::LiquidNonFungible),
                        )
                        .unwrap();

                    Some(BucketSnapshot::NonFungible {
                        resource_address: info.resource_address,
                        resource_type: info.resource_type,
                        liquid: substate.bucket_liquid_non_fungible().ids().clone(),
                    })
                }
            }
        } else {
            None
        }
    }

    fn kernel_read_proof(&mut self, proof_id: BucketId) -> Option<ProofSnapshot> {
        if let Ok(substate) = self.heap.get_substate(
            RENodeId::Proof(proof_id),
            NodeModuleId::SELF,
            &SubstateOffset::Proof(ProofOffset::Info),
        ) {
            let info = substate.proof_info().clone();

            match info.resource_type {
                ResourceType::Fungible { .. } => {
                    let substate = self
                        .heap
                        .get_substate(
                            RENodeId::Proof(proof_id),
                            NodeModuleId::SELF,
                            &SubstateOffset::Proof(ProofOffset::Fungible),
                        )
                        .unwrap();

                    Some(ProofSnapshot::Fungible {
                        resource_address: info.resource_address,
                        resource_type: info.resource_type,
                        restricted: info.restricted,
                        total_locked: substate.fungible_proof().amount(),
                    })
                }
                ResourceType::NonFungible { .. } => {
                    let substate = self
                        .heap
                        .get_substate(
                            RENodeId::Proof(proof_id),
                            NodeModuleId::SELF,
                            &SubstateOffset::Proof(ProofOffset::NonFungible),
                        )
                        .unwrap();

                    Some(ProofSnapshot::NonFungible {
                        resource_address: info.resource_address,
                        resource_type: info.resource_type,
                        restricted: info.restricted,
                        total_locked: substate
                            .non_fungible_proof()
                            .non_fungible_local_ids()
                            .clone(),
                    })
                }
            }
        } else {
            None
        }
=======
    fn kernel_read_bucket(&mut self, bucket_id: BucketId) -> Option<Resource> {
        self.heap
            .get_substate(
                RENodeId::Bucket(bucket_id),
                NodeModuleId::SELF,
                &SubstateOffset::Bucket(BucketOffset::Bucket),
            )
            .and_then(|substate| {
                let bucket: &BucketSubstate = substate.into();
                Ok(bucket.peek_resource())
            })
            .ok()
    }

    fn kernel_read_proof(&mut self, proof_id: BucketId) -> Option<ProofSnapshot> {
        self.heap
            .get_substate(
                RENodeId::Proof(proof_id),
                NodeModuleId::SELF,
                &SubstateOffset::Proof(ProofOffset::Proof),
            )
            .and_then(|substate| {
                let proof: &ProofSubstate = substate.into();
                Ok(proof.snapshot())
            })
            .ok()
>>>>>>> ba211d17
    }
}

impl<'g, 's, W> KernelSubstateApi for Kernel<'g, 's, W>
where
    W: WasmEngine,
{
    fn kernel_lock_substate(
        &mut self,
        node_id: RENodeId,
        module_id: NodeModuleId,
        offset: SubstateOffset,
        flags: LockFlags,
    ) -> Result<LockHandle, RuntimeError> {
        KernelModuleMixer::before_lock_substate(self, &node_id, &module_id, &offset, &flags)?;

        // Change to kernel mode
        let current_mode = self.execution_mode;
        self.execution_mode = ExecutionMode::Kernel;

        // Deref
        let (node_id, derefed_lock) = match node_id {
            RENodeId::Global(..)
                if !matches!(offset, SubstateOffset::Global(GlobalOffset::Global)) =>
            {
                let handle = self.kernel_lock_substate(
                    node_id,
                    NodeModuleId::SELF,
                    SubstateOffset::Global(GlobalOffset::Global),
                    LockFlags::empty(),
                )?;
                let global: &GlobalSubstate = self.kernel_get_substate_ref(handle)?;
                (global.node_deref(), Some(handle))
            }
            _ => (node_id, None),
        };

        // TODO: Check if valid offset for node_id

        // Authorization
        if let Some(actor) = &self.current_frame.actor {
            if !VisibilityProperties::check_substate_access(
                current_mode,
                actor,
                node_id,
                offset.clone(),
                flags,
            ) {
                return Err(RuntimeError::KernelError(
                    KernelError::InvalidSubstateAccess {
                        mode: current_mode,
                        actor: actor.clone(),
                        node_id,
                        offset,
                        flags,
                    },
                ));
            }
        }

        let maybe_lock_handle = self.current_frame.acquire_lock(
            &mut self.heap,
            &mut self.track,
            node_id,
            module_id,
            offset.clone(),
            flags,
        );

        let lock_handle = match maybe_lock_handle {
            Ok(lock_handle) => lock_handle,
            Err(RuntimeError::KernelError(KernelError::TrackError(TrackError::NotFound(
                SubstateId(node_id, module_id, ref offset),
            )))) => {
                if self.try_virtualize(node_id, &offset)? {
                    self.current_frame.acquire_lock(
                        &mut self.heap,
                        &mut self.track,
                        node_id,
                        module_id,
                        offset.clone(),
                        flags,
                    )?
                } else {
                    return maybe_lock_handle;
                }
            }
            Err(err) => {
                match &err {
                    // TODO: This is a hack to allow for package imports to be visible
                    // TODO: Remove this once we are able to get this information through the Blueprint ABI
                    RuntimeError::CallFrameError(CallFrameError::RENodeNotVisible(
                        RENodeId::Global(Address::Package(package_address)),
                    )) => {
                        let node_id = RENodeId::Global(Address::Package(*package_address));
                        let module_id = NodeModuleId::SELF;
                        let offset = SubstateOffset::Global(GlobalOffset::Global);
                        self.track
                            .acquire_lock(
                                SubstateId(node_id, module_id, offset.clone()),
                                LockFlags::read_only(),
                            )
                            .map_err(|_| err.clone())?;
                        self.track
                            .release_lock(SubstateId(node_id, module_id, offset.clone()), false)
                            .map_err(|_| err)?;
                        self.current_frame
                            .add_ref(node_id, RENodeVisibilityOrigin::Normal);
                        self.current_frame.acquire_lock(
                            &mut self.heap,
                            &mut self.track,
                            node_id,
                            module_id,
                            offset.clone(),
                            flags,
                        )?
                    }
                    _ => return Err(err),
                }
            }
        };

        if let Some(lock_handle) = derefed_lock {
            self.current_frame
                .drop_lock(&mut self.heap, &mut self.track, lock_handle)?;
        }

        // Restore current mode
        self.execution_mode = current_mode;

        // TODO: pass the right size
        KernelModuleMixer::after_lock_substate(self, lock_handle, 0)?;

        Ok(lock_handle)
    }

    fn kernel_get_lock_info(&mut self, lock_handle: LockHandle) -> Result<LockInfo, RuntimeError> {
        self.current_frame.get_lock_info(lock_handle)
    }

    fn kernel_drop_lock(&mut self, lock_handle: LockHandle) -> Result<(), RuntimeError> {
        KernelModuleMixer::on_drop_lock(self, lock_handle)?;

        self.current_frame
            .drop_lock(&mut self.heap, &mut self.track, lock_handle)?;

        Ok(())
    }

    fn kernel_read_substate(
        &mut self,
        lock_handle: LockHandle,
    ) -> Result<IndexedScryptoValue, RuntimeError> {
        // A little hacky: this post sys call is called before the sys call happens due to
        // a mutable borrow conflict for substate ref.
        // Some modules (specifically: ExecutionTraceModule) require that all
        // pre/post callbacks are balanced.
        // TODO: Move post sys call to substate_ref drop() so that it's actually
        // after the sys call processing, not before.

        KernelModuleMixer::on_read_substate(
            self,
            lock_handle,
            0, //  TODO: pass the right size
        )?;

        let substate_ref =
            self.current_frame
                .get_ref(lock_handle, &mut self.heap, &mut self.track)?;

        Ok(substate_ref.to_scrypto_value())
    }

    fn kernel_get_substate_ref<'a, 'b, S>(
        &'b mut self,
        lock_handle: LockHandle,
    ) -> Result<&'a S, RuntimeError>
    where
        &'a S: From<SubstateRef<'a>>,
        'b: 'a,
    {
        KernelModuleMixer::on_read_substate(
            self,
            lock_handle,
            0, //  TODO: pass the right size
        )?;

        let substate_ref =
            self.current_frame
                .get_ref(lock_handle, &mut self.heap, &mut self.track)?;

        Ok(substate_ref.into())
    }

    fn kernel_get_substate_ref_mut<'a, 'b, S>(
        &'b mut self,
        lock_handle: LockHandle,
    ) -> Result<&'a mut S, RuntimeError>
    where
        &'a mut S: From<SubstateRefMut<'a>>,
        'b: 'a,
    {
        // A little hacky: this post sys call is called before the sys call happens due to
        // a mutable borrow conflict for substate ref.
        // Some modules (specifically: ExecutionTraceModule) require that all
        // pre/post callbacks are balanced.
        // TODO: Move post sys call to substate_ref drop() so that it's actually
        // after the sys call processing, not before.
        KernelModuleMixer::on_write_substate(
            self,
            lock_handle,
            0, //  TODO: pass the right size
        )?;

        let substate_ref_mut =
            self.current_frame
                .get_ref_mut(lock_handle, &mut self.heap, &mut self.track)?;

        Ok(substate_ref_mut.into())
    }
}

impl<'g, 's, W> KernelWasmApi<W> for Kernel<'g, 's, W>
where
    W: WasmEngine,
{
    fn kernel_create_wasm_instance(
        &mut self,
        package_address: PackageAddress,
        handle: LockHandle,
    ) -> Result<W::WasmInstance, RuntimeError> {
        KernelModuleMixer::on_read_substate(
            self, handle, 0, //  TODO: pass the right size
        )?;
        let substate_ref = self
            .current_frame
            .get_ref(handle, &mut self.heap, &mut self.track)?;
        let code: &PackageCodeSubstate = substate_ref.into();
        let instance = self
            .scrypto_interpreter
            .create_instance(package_address, &code.code);
        Ok(instance)
    }
}

impl<'g, 's, W, N> Invokable<N, RuntimeError> for Kernel<'g, 's, W>
where
    W: WasmEngine,
    N: ExecutableInvocation,
{
    fn kernel_invoke(&mut self, invocation: N) -> Result<<N as Invocation>::Output, RuntimeError> {
        KernelModuleMixer::before_invoke(
            self,
            &invocation.identifier(),
            0, // TODO: Pass the right size
        )?;

        // Change to kernel mode
        let saved_mode = self.execution_mode;

        self.execution_mode = ExecutionMode::Resolver;
        let resolved = invocation.resolve(self)?;

        self.execution_mode = ExecutionMode::Kernel;
        let rtn = self.invoke_internal(resolved)?;

        // Restore previous mode
        self.execution_mode = saved_mode;

        KernelModuleMixer::after_invoke(
            self, 0, // TODO: Pass the right size
        )?;

        Ok(rtn)
    }
}

impl<'g, 's, W> KernelApi<W, RuntimeError> for Kernel<'g, 's, W> where W: WasmEngine {}

impl<'g, 's, W> KernelModuleApi<RuntimeError> for Kernel<'g, 's, W> where W: WasmEngine {}<|MERGE_RESOLUTION|>--- conflicted
+++ resolved
@@ -1,6 +1,9 @@
 use crate::blueprints::account::AccountSubstate;
+use crate::blueprints::auth_zone::AuthZoneStackSubstate;
 use crate::blueprints::identity::Identity;
-use crate::blueprints::resource::ProofInfoSubstate;
+use crate::blueprints::resource::{
+    BucketInfoSubstate, FungibleProof, NonFungibleProof, ProofInfoSubstate, WorktopSubstate,
+};
 use crate::errors::RuntimeError;
 use crate::errors::*;
 use crate::system::global::GlobalSubstate;
@@ -16,8 +19,6 @@
 use radix_engine_interface::api::package::{PackageCodeSubstate, PACKAGE_LOADER_BLUEPRINT};
 use radix_engine_interface::api::substate_api::LockFlags;
 // TODO: clean this up!
-use crate::blueprints::auth_zone::AuthZoneStackSubstate;
-use crate::blueprints::resource::{BucketSubstate, ProofSubstate, WorktopSubstate};
 use crate::kernel::kernel_api::TemporaryResolvedInvocation;
 use crate::system::node_modules::access_rules::ObjectAccessRulesChainSubstate;
 use radix_engine_interface::api::types::{
@@ -36,8 +37,9 @@
 use radix_engine_interface::blueprints::identity::IDENTITY_BLUEPRINT;
 use radix_engine_interface::blueprints::logger::LOGGER_BLUEPRINT;
 use radix_engine_interface::blueprints::resource::{
-    require, AccessRule, AccessRuleKey, AccessRules, Bucket, ResourceType, BUCKET_BLUEPRINT,
-    PROOF_BLUEPRINT, RESOURCE_MANAGER_BLUEPRINT, VAULT_BLUEPRINT, WORKTOP_BLUEPRINT,
+    require, AccessRule, AccessRuleKey, AccessRules, Bucket, LiquidFungibleResource,
+    LiquidNonFungibleResource, ResourceType, BUCKET_BLUEPRINT, PROOF_BLUEPRINT,
+    RESOURCE_MANAGER_BLUEPRINT, VAULT_BLUEPRINT, WORKTOP_BLUEPRINT,
 };
 use radix_engine_interface::blueprints::transaction_runtime::TRANSACTION_RUNTIME_BLUEPRINT;
 use radix_engine_interface::rule;
@@ -293,9 +295,8 @@
                     SubstateOffset::AuthZoneStack(AuthZoneStackOffset::AuthZoneStack),
                     LockFlags::MUTABLE,
                 )?;
-<<<<<<< HEAD
-                let mut substate_ref_mut = api.kernel_get_substate_ref_mut(handle)?;
-                let mut auth_zone_stack = substate_ref_mut.auth_zone_stack().clone();
+                let substate_ref: &AuthZoneStackSubstate = api.kernel_get_substate_ref(handle)?;
+                let mut auth_zone_stack = substate_ref.clone();
                 loop {
                     if let Some(mut auth_zone) = auth_zone_stack.pop_auth_zone() {
                         for p in auth_zone.drain() {
@@ -305,26 +306,20 @@
                         break;
                     }
                 }
-=======
-                let auth_zone_stack: &mut AuthZoneStackSubstate =
-                    api.kernel_get_substate_ref_mut(handle)?;
-                auth_zone_stack.clear_all();
->>>>>>> ba211d17
                 api.kernel_drop_lock(handle)?;
                 Ok(())
             }
             RENodeId::Proof(..) => {
-<<<<<<< HEAD
                 let proof_info = ProofInfoSubstate::of(node_id, api)?;
                 if proof_info.resource_type.is_fungible() {
                     let handle = api.kernel_lock_substate(
                         node_id,
                         NodeModuleId::SELF,
                         SubstateOffset::Proof(ProofOffset::Fungible),
-                        LockFlags::MUTABLE,
+                        LockFlags::read_only(),
                     )?;
-                    let mut substate_ref_mut = api.kernel_get_substate_ref_mut(handle)?;
-                    let proof = substate_ref_mut.fungible_proof().clone();
+                    let proof: &FungibleProof = api.kernel_get_substate_ref(handle)?;
+                    let proof = proof.clone();
                     proof.drop_proof(api)?;
                     api.kernel_drop_lock(handle)?;
                 } else {
@@ -332,25 +327,14 @@
                         node_id,
                         NodeModuleId::SELF,
                         SubstateOffset::Proof(ProofOffset::NonFungible),
-                        LockFlags::MUTABLE,
+                        LockFlags::read_only(),
                     )?;
-                    let mut substate_ref_mut = api.kernel_get_substate_ref_mut(handle)?;
-                    let proof = substate_ref_mut.non_fungible_proof().clone();
+                    let proof: &NonFungibleProof = api.kernel_get_substate_ref(handle)?;
+                    let proof = proof.clone();
                     proof.drop_proof(api)?;
                     api.kernel_drop_lock(handle)?;
                 }
 
-=======
-                let handle = api.kernel_lock_substate(
-                    node_id,
-                    NodeModuleId::SELF,
-                    SubstateOffset::Proof(ProofOffset::Proof),
-                    LockFlags::MUTABLE,
-                )?;
-                let proof: &mut ProofSubstate = api.kernel_get_substate_ref_mut(handle)?;
-                proof.drop();
-                api.kernel_drop_lock(handle)?;
->>>>>>> ba211d17
                 Ok(())
             }
             RENodeId::Worktop => {
@@ -361,19 +345,11 @@
                     node_id,
                     NodeModuleId::SELF,
                     SubstateOffset::Worktop(WorktopOffset::Worktop),
-                    LockFlags::MUTABLE,
+                    LockFlags::read_only(),
                 )?;
-<<<<<<< HEAD
                 let buckets: Vec<Own> = {
-                    let mut substate_ref_mut = api.kernel_get_substate_ref_mut(handle)?;
-                    let worktop = substate_ref_mut.worktop();
+                    let worktop: &WorktopSubstate = api.kernel_get_substate_ref(handle)?;
                     worktop.resources.values().cloned().collect()
-=======
-
-                let buckets = {
-                    let worktop: &mut WorktopSubstate = api.kernel_get_substate_ref_mut(handle)?;
-                    mem::replace(&mut worktop.resources, BTreeMap::new())
->>>>>>> ba211d17
                 };
                 for bucket in buckets {
                     let bucket = Bucket(bucket.bucket_id());
@@ -959,14 +935,14 @@
         self.current_frame.actor.clone()
     }
 
-<<<<<<< HEAD
     fn kernel_read_bucket(&mut self, bucket_id: BucketId) -> Option<BucketSnapshot> {
         if let Ok(substate) = self.heap.get_substate(
             RENodeId::Bucket(bucket_id),
             NodeModuleId::SELF,
             &SubstateOffset::Bucket(BucketOffset::Info),
         ) {
-            let info = substate.bucket_info().clone();
+            let info: &BucketInfoSubstate = substate.into();
+            let info = info.clone();
 
             match info.resource_type {
                 ResourceType::Fungible { .. } => {
@@ -978,11 +954,12 @@
                             &SubstateOffset::Bucket(BucketOffset::LiquidFungible),
                         )
                         .unwrap();
+                    let liquid: &LiquidFungibleResource = substate.into();
 
                     Some(BucketSnapshot::Fungible {
                         resource_address: info.resource_address,
                         resource_type: info.resource_type,
-                        liquid: substate.bucket_liquid_fungible().amount(),
+                        liquid: liquid.amount(),
                     })
                 }
                 ResourceType::NonFungible { .. } => {
@@ -994,11 +971,12 @@
                             &SubstateOffset::Bucket(BucketOffset::LiquidNonFungible),
                         )
                         .unwrap();
+                    let liquid: &LiquidNonFungibleResource = substate.into();
 
                     Some(BucketSnapshot::NonFungible {
                         resource_address: info.resource_address,
                         resource_type: info.resource_type,
-                        liquid: substate.bucket_liquid_non_fungible().ids().clone(),
+                        liquid: liquid.ids().clone(),
                     })
                 }
             }
@@ -1013,7 +991,8 @@
             NodeModuleId::SELF,
             &SubstateOffset::Proof(ProofOffset::Info),
         ) {
-            let info = substate.proof_info().clone();
+            let info: &ProofInfoSubstate = substate.into();
+            let info = info.clone();
 
             match info.resource_type {
                 ResourceType::Fungible { .. } => {
@@ -1025,12 +1004,13 @@
                             &SubstateOffset::Proof(ProofOffset::Fungible),
                         )
                         .unwrap();
+                    let proof: &FungibleProof = substate.into();
 
                     Some(ProofSnapshot::Fungible {
                         resource_address: info.resource_address,
                         resource_type: info.resource_type,
                         restricted: info.restricted,
-                        total_locked: substate.fungible_proof().amount(),
+                        total_locked: proof.amount(),
                     })
                 }
                 ResourceType::NonFungible { .. } => {
@@ -1042,49 +1022,19 @@
                             &SubstateOffset::Proof(ProofOffset::NonFungible),
                         )
                         .unwrap();
+                    let proof: &NonFungibleProof = substate.into();
 
                     Some(ProofSnapshot::NonFungible {
                         resource_address: info.resource_address,
                         resource_type: info.resource_type,
                         restricted: info.restricted,
-                        total_locked: substate
-                            .non_fungible_proof()
-                            .non_fungible_local_ids()
-                            .clone(),
+                        total_locked: proof.non_fungible_local_ids().clone(),
                     })
                 }
             }
         } else {
             None
         }
-=======
-    fn kernel_read_bucket(&mut self, bucket_id: BucketId) -> Option<Resource> {
-        self.heap
-            .get_substate(
-                RENodeId::Bucket(bucket_id),
-                NodeModuleId::SELF,
-                &SubstateOffset::Bucket(BucketOffset::Bucket),
-            )
-            .and_then(|substate| {
-                let bucket: &BucketSubstate = substate.into();
-                Ok(bucket.peek_resource())
-            })
-            .ok()
-    }
-
-    fn kernel_read_proof(&mut self, proof_id: BucketId) -> Option<ProofSnapshot> {
-        self.heap
-            .get_substate(
-                RENodeId::Proof(proof_id),
-                NodeModuleId::SELF,
-                &SubstateOffset::Proof(ProofOffset::Proof),
-            )
-            .and_then(|substate| {
-                let proof: &ProofSubstate = substate.into();
-                Ok(proof.snapshot())
-            })
-            .ok()
->>>>>>> ba211d17
     }
 }
 
