--- conflicted
+++ resolved
@@ -331,9 +331,13 @@
                             for (non_fungible_id, data) in entries {
                                 system_api
                                     .substate_write(
-                                        SubstateId::NonFungible(
-                                            non_fungible_store_id,
-                                            non_fungible_id.clone(),
+                                        SubstateId(
+                                            RENodeId::NonFungibleStore(non_fungible_store_id),
+                                            SubstateOffset::NonFungibleStore(
+                                                NonFungibleStoreOffset::Entry(
+                                                    non_fungible_id.clone(),
+                                                ),
+                                            ),
                                         ),
                                         ScryptoValue::from_typed(&NonFungibleSubstate(Some(
                                             NonFungible::new(data.0.clone(), data.1.clone()), // FIXME: verify data
@@ -457,7 +461,12 @@
                     {
                         system_api
                             .substate_write(
-                                SubstateId::NonFungible(non_fungible_store_id, id),
+                                SubstateId(
+                                    RENodeId::NonFungibleStore(non_fungible_store_id),
+                                    SubstateOffset::NonFungibleStore(
+                                        NonFungibleStoreOffset::Entry(id),
+                                    ),
+                                ),
                                 ScryptoValue::from_typed(&NonFungibleSubstate(None)),
                             )
                             .map_err(InvokeError::Downstream)?;
@@ -557,17 +566,11 @@
 
                 for (id, non_fungible) in non_fungibles {
                     let value = system_api
-<<<<<<< HEAD
-                        .substate_read(SubstateId::NonFungible(
-                            non_fungible_store_id.expect("Checked by mint method"),
-                            id.clone(),
-=======
                         .substate_read(SubstateId(
-                            RENodeId::ResourceManager(resource_address.clone()),
-                            SubstateOffset::ResourceManager(ResourceManagerOffset::NonFungible(
+                            RENodeId::NonFungibleStore(non_fungible_store_id.unwrap()),
+                            SubstateOffset::NonFungibleStore(NonFungibleStoreOffset::Entry(
                                 id.clone(),
                             )),
->>>>>>> af1b8346
                         ))
                         .map_err(InvokeError::Downstream)?;
                     let wrapper: NonFungibleSubstate =
@@ -581,17 +584,11 @@
                     }
                     system_api
                         .substate_write(
-<<<<<<< HEAD
-                            SubstateId::NonFungible(
-                                non_fungible_store_id.expect("Checked by mint method"),
-                                id.clone(),
-=======
                             SubstateId(
-                                RENodeId::ResourceManager(resource_address.clone()),
-                                SubstateOffset::ResourceManager(
-                                    ResourceManagerOffset::NonFungible(id.clone()),
-                                ),
->>>>>>> af1b8346
+                                RENodeId::NonFungibleStore(non_fungible_store_id.unwrap()),
+                                SubstateOffset::NonFungibleStore(NonFungibleStoreOffset::Entry(
+                                    id.clone(),
+                                )),
                             ),
                             ScryptoValue::from_typed(&NonFungibleSubstate(Some(non_fungible))),
                         )
@@ -655,26 +652,21 @@
                     .borrow_node_mut(&RENodeId::ResourceManager(resource_address))
                     .map_err(InvokeError::Downstream)?;
                 let resource_manager = node_ref.resource_manager_mut();
-                let substate_id = SubstateId::NonFungible(
-                    resource_manager
-                        .info
-                        .non_fungible_store_id
-                        .ok_or(InvokeError::Error(ResourceManagerError::NotNonFungible))?,
-                    input.id.clone(),
+                let substate_id = SubstateId(
+                    RENodeId::NonFungibleStore(
+                        resource_manager
+                            .info
+                            .non_fungible_store_id
+                            .ok_or(InvokeError::Error(ResourceManagerError::NotNonFungible))?,
+                    ),
+                    SubstateOffset::NonFungibleStore(NonFungibleStoreOffset::Entry(
+                        input.id.clone(),
+                    )),
                 );
 
                 // Read current value
                 let value = system_api
-<<<<<<< HEAD
                     .substate_read(substate_id.clone())
-=======
-                    .substate_read(SubstateId(
-                        RENodeId::ResourceManager(resource_address.clone()),
-                        SubstateOffset::ResourceManager(ResourceManagerOffset::NonFungible(
-                            input.id.clone(),
-                        )),
-                    ))
->>>>>>> af1b8346
                     .map_err(InvokeError::Downstream)?;
                 let substate: NonFungibleSubstate =
                     scrypto_decode(&value.raw).expect("Failed to decode NonFungibleSubstate");
@@ -684,16 +676,7 @@
                     non_fungible.set_mutable_data(input.data);
                     system_api
                         .substate_write(
-<<<<<<< HEAD
                             substate_id,
-=======
-                            SubstateId(
-                                RENodeId::ResourceManager(resource_address.clone()),
-                                SubstateOffset::ResourceManager(
-                                    ResourceManagerOffset::NonFungible(input.id),
-                                ),
-                            ),
->>>>>>> af1b8346
                             ScryptoValue::from_typed(&NonFungibleSubstate(Some(non_fungible))),
                         )
                         .map_err(InvokeError::Downstream)?;
@@ -715,25 +698,20 @@
                     .borrow_node_mut(&RENodeId::ResourceManager(resource_address))
                     .map_err(InvokeError::Downstream)?;
                 let resource_manager = node_ref.resource_manager_mut();
-                let substate_id = SubstateId::NonFungible(
-                    resource_manager
-                        .info
-                        .non_fungible_store_id
-                        .ok_or(InvokeError::Error(ResourceManagerError::NotNonFungible))?,
-                    input.id.clone(),
+                let substate_id = SubstateId(
+                    RENodeId::NonFungibleStore(
+                        resource_manager
+                            .info
+                            .non_fungible_store_id
+                            .ok_or(InvokeError::Error(ResourceManagerError::NotNonFungible))?,
+                    ),
+                    SubstateOffset::NonFungibleStore(NonFungibleStoreOffset::Entry(
+                        input.id.clone(),
+                    )),
                 );
 
                 let value = system_api
-<<<<<<< HEAD
                     .substate_read(substate_id)
-=======
-                    .substate_read(SubstateId(
-                        RENodeId::ResourceManager(resource_address.clone()),
-                        SubstateOffset::ResourceManager(ResourceManagerOffset::NonFungible(
-                            input.id,
-                        )),
-                    ))
->>>>>>> af1b8346
                     .map_err(InvokeError::Downstream)?;
                 let wrapper: NonFungibleSubstate =
                     scrypto_decode(&value.raw).expect("Failed to decode NonFungibleSubstate");
@@ -747,27 +725,22 @@
                     .borrow_node_mut(&RENodeId::ResourceManager(resource_address))
                     .map_err(InvokeError::Downstream)?;
                 let resource_manager = node_ref.resource_manager_mut();
-                let substate_id = SubstateId::NonFungible(
-                    resource_manager
-                        .info
-                        .non_fungible_store_id
-                        .ok_or(InvokeError::Error(ResourceManagerError::NotNonFungible))?,
-                    input.id.clone(),
+                let substate_id = SubstateId(
+                    RENodeId::NonFungibleStore(
+                        resource_manager
+                            .info
+                            .non_fungible_store_id
+                            .ok_or(InvokeError::Error(ResourceManagerError::NotNonFungible))?,
+                    ),
+                    SubstateOffset::NonFungibleStore(NonFungibleStoreOffset::Entry(
+                        input.id.clone(),
+                    )),
                 );
 
                 let non_fungible_address =
                     NonFungibleAddress::new(resource_address.clone(), input.id.clone());
                 let value = system_api
-<<<<<<< HEAD
                     .substate_read(substate_id)
-=======
-                    .substate_read(SubstateId(
-                        RENodeId::ResourceManager(resource_address.clone()),
-                        SubstateOffset::ResourceManager(ResourceManagerOffset::NonFungible(
-                            input.id,
-                        )),
-                    ))
->>>>>>> af1b8346
                     .map_err(InvokeError::Downstream)?;
                 let wrapper: NonFungibleSubstate =
                     scrypto_decode(&value.raw).expect("Failed to decode NonFungibleSubstate");
