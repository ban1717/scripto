use crate::errors::{InterpreterError, RuntimeError};
use crate::{blueprints::transaction_processor::NativeOutput, types::*};
use radix_engine_interface::api::component::*;
use radix_engine_interface::api::node_modules::{auth::*, metadata::*};
use radix_engine_interface::api::package::*;
use radix_engine_interface::api::ClientStaticInvokeApi;
<<<<<<< HEAD
use radix_engine_interface::blueprints::kv_store::*;
=======
use radix_engine_interface::blueprints::access_controller::*;
use radix_engine_interface::blueprints::resource::WorktopAssertContainsInvocation;
>>>>>>> 080ff35a
use radix_engine_interface::blueprints::{
    clock::*, epoch_manager::*, identity::*, logger::*, resource::*, transaction_hash::*,
};

pub fn resolve_and_invoke_native_fn<Y>(
    native_fn: NativeFn,
    invocation: Vec<u8>,
    api: &mut Y,
) -> Result<Box<dyn NativeOutput>, RuntimeError>
where
    Y: ClientStaticInvokeApi<RuntimeError>,
{
    match native_fn {
        NativeFn::Component(component_fn) => match component_fn {
            ComponentFn::Globalize => {
                let invocation = scrypto_decode::<ComponentGlobalizeInvocation>(&invocation)
                    .map_err(|_| InterpreterError::InvalidInvocation)?;
                let rtn = api.invoke(invocation)?;
                Ok(Box::new(rtn))
            }
            ComponentFn::GlobalizeWithOwner => {
                let invocation =
                    scrypto_decode::<ComponentGlobalizeWithOwnerInvocation>(&invocation)
                        .map_err(|_| InterpreterError::InvalidInvocation)?;
                let rtn = api.invoke(invocation)?;
                Ok(Box::new(rtn))
            }
            ComponentFn::SetRoyaltyConfig => {
                let invocation = scrypto_decode::<ComponentSetRoyaltyConfigInvocation>(&invocation)
                    .map_err(|_| InterpreterError::InvalidInvocation)?;
                let rtn = api.invoke(invocation)?;
                Ok(Box::new(rtn))
            }
            ComponentFn::ClaimRoyalty => {
                let invocation = scrypto_decode::<ComponentClaimRoyaltyInvocation>(&invocation)
                    .map_err(|_| InterpreterError::InvalidInvocation)?;
                let rtn = api.invoke(invocation)?;
                Ok(Box::new(rtn))
            }
        },
        NativeFn::Package(package_fn) => match package_fn {
            PackageFn::Publish => {
                let invocation = scrypto_decode::<PackagePublishInvocation>(&invocation)
                    .map_err(|_| InterpreterError::InvalidInvocation)?;
                let rtn = api.invoke(invocation)?;
                Ok(Box::new(rtn))
            }
            PackageFn::SetRoyaltyConfig => {
                let invocation = scrypto_decode::<PackageSetRoyaltyConfigInvocation>(&invocation)
                    .map_err(|_| InterpreterError::InvalidInvocation)?;
                let rtn = api.invoke(invocation)?;
                Ok(Box::new(rtn))
            }
            PackageFn::ClaimRoyalty => {
                let invocation = scrypto_decode::<PackageClaimRoyaltyInvocation>(&invocation)
                    .map_err(|_| InterpreterError::InvalidInvocation)?;
                let rtn = api.invoke(invocation)?;
                Ok(Box::new(rtn))
            }
        },
        NativeFn::Bucket(bucket_fn) => match bucket_fn {
            BucketFn::Take => {
                let invocation = scrypto_decode::<BucketTakeInvocation>(&invocation)
                    .map_err(|_| InterpreterError::InvalidInvocation)?;
                let rtn = api.invoke(invocation)?;
                Ok(Box::new(rtn))
            }
            BucketFn::CreateProof => {
                let invocation = scrypto_decode::<BucketCreateProofInvocation>(&invocation)
                    .map_err(|_| InterpreterError::InvalidInvocation)?;
                let rtn = api.invoke(invocation)?;
                Ok(Box::new(rtn))
            }
            BucketFn::TakeNonFungibles => {
                let invocation = scrypto_decode::<BucketTakeNonFungiblesInvocation>(&invocation)
                    .map_err(|_| InterpreterError::InvalidInvocation)?;
                let rtn = api.invoke(invocation)?;
                Ok(Box::new(rtn))
            }
            BucketFn::GetNonFungibleLocalIds => {
                let invocation =
                    scrypto_decode::<BucketGetNonFungibleLocalIdsInvocation>(&invocation)
                        .map_err(|_| InterpreterError::InvalidInvocation)?;
                let rtn = api.invoke(invocation)?;
                Ok(Box::new(rtn))
            }
            BucketFn::GetAmount => {
                let invocation = scrypto_decode::<BucketGetAmountInvocation>(&invocation)
                    .map_err(|_| InterpreterError::InvalidInvocation)?;
                let rtn = api.invoke(invocation)?;
                Ok(Box::new(rtn))
            }
            BucketFn::Put => {
                let invocation = scrypto_decode::<BucketPutInvocation>(&invocation)
                    .map_err(|_| InterpreterError::InvalidInvocation)?;
                let rtn = api.invoke(invocation)?;
                Ok(Box::new(rtn))
            }
            BucketFn::GetResourceAddress => {
                let invocation = scrypto_decode::<BucketGetResourceAddressInvocation>(&invocation)
                    .map_err(|_| InterpreterError::InvalidInvocation)?;
                let rtn = api.invoke(invocation)?;
                Ok(Box::new(rtn))
            }
        },
        NativeFn::AuthZoneStack(auth_zone_fn) => match auth_zone_fn {
            AuthZoneStackFn::Pop => {
                let invocation = scrypto_decode::<AuthZonePopInvocation>(&invocation)
                    .map_err(|_| InterpreterError::InvalidInvocation)?;
                let rtn = api.invoke(invocation)?;
                Ok(Box::new(rtn))
            }
            AuthZoneStackFn::Push => {
                let invocation = scrypto_decode::<AuthZonePushInvocation>(&invocation)
                    .map_err(|_| InterpreterError::InvalidInvocation)?;
                let rtn = api.invoke(invocation)?;
                Ok(Box::new(rtn))
            }
            AuthZoneStackFn::CreateProof => {
                let invocation = scrypto_decode::<AuthZoneCreateProofInvocation>(&invocation)
                    .map_err(|_| InterpreterError::InvalidInvocation)?;
                let rtn = api.invoke(invocation)?;
                Ok(Box::new(rtn))
            }
            AuthZoneStackFn::CreateProofByAmount => {
                let invocation =
                    scrypto_decode::<AuthZoneCreateProofByAmountInvocation>(&invocation)
                        .map_err(|_| InterpreterError::InvalidInvocation)?;
                let rtn = api.invoke(invocation)?;
                Ok(Box::new(rtn))
            }
            AuthZoneStackFn::CreateProofByIds => {
                let invocation = scrypto_decode::<AuthZoneCreateProofByIdsInvocation>(&invocation)
                    .map_err(|_| InterpreterError::InvalidInvocation)?;
                let rtn = api.invoke(invocation)?;
                Ok(Box::new(rtn))
            }
            AuthZoneStackFn::Clear => {
                let invocation = scrypto_decode::<AuthZoneClearInvocation>(&invocation)
                    .map_err(|_| InterpreterError::InvalidInvocation)?;
                let rtn = api.invoke(invocation)?;
                Ok(Box::new(rtn))
            }
            AuthZoneStackFn::Drain => {
                let invocation = scrypto_decode::<AuthZoneDrainInvocation>(&invocation)
                    .map_err(|_| InterpreterError::InvalidInvocation)?;
                let rtn = api.invoke(invocation)?;
                Ok(Box::new(rtn))
            }
            AuthZoneStackFn::AssertAccessRule => {
                let invocation = scrypto_decode::<AuthZoneAssertAccessRuleInvocation>(&invocation)
                    .map_err(|_| InterpreterError::InvalidInvocation)?;
                let rtn = api.invoke(invocation)?;
                Ok(Box::new(rtn))
            }
        },
        NativeFn::Proof(proof_fn) => match proof_fn {
            ProofFn::GetAmount => {
                let invocation = scrypto_decode::<ProofGetAmountInvocation>(&invocation)
                    .map_err(|_| InterpreterError::InvalidInvocation)?;
                let rtn = api.invoke(invocation)?;
                Ok(Box::new(rtn))
            }
            ProofFn::GetNonFungibleLocalIds => {
                let invocation =
                    scrypto_decode::<ProofGetNonFungibleLocalIdsInvocation>(&invocation)
                        .map_err(|_| InterpreterError::InvalidInvocation)?;
                let rtn = api.invoke(invocation)?;
                Ok(Box::new(rtn))
            }
            ProofFn::GetResourceAddress => {
                let invocation = scrypto_decode::<ProofGetResourceAddressInvocation>(&invocation)
                    .map_err(|_| InterpreterError::InvalidInvocation)?;
                let rtn = api.invoke(invocation)?;
                Ok(Box::new(rtn))
            }
            ProofFn::Clone => {
                let invocation = scrypto_decode::<ProofCloneInvocation>(&invocation)
                    .map_err(|_| InterpreterError::InvalidInvocation)?;
                let rtn = api.invoke(invocation)?;
                Ok(Box::new(rtn))
            }
        },
        NativeFn::Vault(vault_fn) => match vault_fn {
            VaultFn::Take => {
                let invocation = scrypto_decode::<VaultTakeInvocation>(&invocation)
                    .map_err(|_| InterpreterError::InvalidInvocation)?;
                let rtn = api.invoke(invocation)?;
                Ok(Box::new(rtn))
            }
            VaultFn::Put => {
                let invocation = scrypto_decode::<VaultPutInvocation>(&invocation)
                    .map_err(|_| InterpreterError::InvalidInvocation)?;
                let rtn = api.invoke(invocation)?;
                Ok(Box::new(rtn))
            }
            VaultFn::LockFee => {
                let invocation = scrypto_decode::<VaultLockFeeInvocation>(&invocation)
                    .map_err(|_| InterpreterError::InvalidInvocation)?;
                let rtn = api.invoke(invocation)?;
                Ok(Box::new(rtn))
            }
            VaultFn::TakeNonFungibles => {
                let invocation = scrypto_decode::<VaultTakeNonFungiblesInvocation>(&invocation)
                    .map_err(|_| InterpreterError::InvalidInvocation)?;
                let rtn = api.invoke(invocation)?;
                Ok(Box::new(rtn))
            }
            VaultFn::GetAmount => {
                let invocation = scrypto_decode::<VaultGetAmountInvocation>(&invocation)
                    .map_err(|_| InterpreterError::InvalidInvocation)?;
                let rtn = api.invoke(invocation)?;
                Ok(Box::new(rtn))
            }
            VaultFn::GetResourceAddress => {
                let invocation = scrypto_decode::<VaultGetResourceAddressInvocation>(&invocation)
                    .map_err(|_| InterpreterError::InvalidInvocation)?;
                let rtn = api.invoke(invocation)?;
                Ok(Box::new(rtn))
            }
            VaultFn::GetNonFungibleLocalIds => {
                let invocation =
                    scrypto_decode::<VaultGetNonFungibleLocalIdsInvocation>(&invocation)
                        .map_err(|_| InterpreterError::InvalidInvocation)?;
                let rtn = api.invoke(invocation)?;
                Ok(Box::new(rtn))
            }
            VaultFn::CreateProof => {
                let invocation = scrypto_decode::<VaultCreateProofInvocation>(&invocation)
                    .map_err(|_| InterpreterError::InvalidInvocation)?;
                let rtn = api.invoke(invocation)?;
                Ok(Box::new(rtn))
            }
            VaultFn::CreateProofByAmount => {
                let invocation = scrypto_decode::<VaultCreateProofByAmountInvocation>(&invocation)
                    .map_err(|_| InterpreterError::InvalidInvocation)?;
                let rtn = api.invoke(invocation)?;
                Ok(Box::new(rtn))
            }
            VaultFn::CreateProofByIds => {
                let invocation = scrypto_decode::<VaultCreateProofByIdsInvocation>(&invocation)
                    .map_err(|_| InterpreterError::InvalidInvocation)?;
                let rtn = api.invoke(invocation)?;
                Ok(Box::new(rtn))
            }
            VaultFn::Recall => {
                let invocation = scrypto_decode::<VaultRecallInvocation>(&invocation)
                    .map_err(|_| InterpreterError::InvalidInvocation)?;
                let rtn = api.invoke(invocation)?;
                Ok(Box::new(rtn))
            }
            VaultFn::RecallNonFungibles => {
                let invocation = scrypto_decode::<VaultRecallNonFungiblesInvocation>(&invocation)
                    .map_err(|_| InterpreterError::InvalidInvocation)?;
                let rtn = api.invoke(invocation)?;
                Ok(Box::new(rtn))
            }
        },
        NativeFn::AccessRulesChain(access_rules_fn) => match access_rules_fn {
            AccessRulesChainFn::AddAccessCheck => {
                let invocation = scrypto_decode::<AccessRulesAddAccessCheckInvocation>(&invocation)
                    .map_err(|_| InterpreterError::InvalidInvocation)?;
                let rtn = api.invoke(invocation)?;
                Ok(Box::new(rtn))
            }
            AccessRulesChainFn::SetMethodAccessRule => {
                let invocation =
                    scrypto_decode::<AccessRulesSetMethodAccessRuleInvocation>(&invocation)
                        .map_err(|_| InterpreterError::InvalidInvocation)?;
                let rtn = api.invoke(invocation)?;
                Ok(Box::new(rtn))
            }
            AccessRulesChainFn::SetMethodMutability => {
                let invocation =
                    scrypto_decode::<AccessRulesSetMethodMutabilityInvocation>(&invocation)
                        .map_err(|_| InterpreterError::InvalidInvocation)?;
                let rtn = api.invoke(invocation)?;
                Ok(Box::new(rtn))
            }
            AccessRulesChainFn::SetGroupAccessRule => {
                let invocation =
                    scrypto_decode::<AccessRulesSetGroupAccessRuleInvocation>(&invocation)
                        .map_err(|_| InterpreterError::InvalidInvocation)?;
                let rtn = api.invoke(invocation)?;
                Ok(Box::new(rtn))
            }
            AccessRulesChainFn::SetGroupMutability => {
                let invocation =
                    scrypto_decode::<AccessRulesSetGroupMutabilityInvocation>(&invocation)
                        .map_err(|_| InterpreterError::InvalidInvocation)?;
                let rtn = api.invoke(invocation)?;
                Ok(Box::new(rtn))
            }
            AccessRulesChainFn::GetLength => {
                let invocation = scrypto_decode::<AccessRulesGetLengthInvocation>(&invocation)
                    .map_err(|_| InterpreterError::InvalidInvocation)?;
                let rtn = api.invoke(invocation)?;
                Ok(Box::new(rtn))
            }
        },
        NativeFn::Metadata(metadata_fn) => match metadata_fn {
            MetadataFn::Set => {
                let invocation = scrypto_decode::<MetadataSetInvocation>(&invocation)
                    .map_err(|_| InterpreterError::InvalidInvocation)?;
                let rtn = api.invoke(invocation)?;
                Ok(Box::new(rtn))
            }
            MetadataFn::Get => {
                let invocation = scrypto_decode::<MetadataGetInvocation>(&invocation)
                    .map_err(|_| InterpreterError::InvalidInvocation)?;
                let rtn = api.invoke(invocation)?;
                Ok(Box::new(rtn))
            }
        },
        NativeFn::ResourceManager(resource_manager_fn) => match resource_manager_fn {
            ResourceManagerFn::CreateNonFungible => {
                let invocation =
                    scrypto_decode::<ResourceManagerCreateNonFungibleInvocation>(&invocation)
                        .map_err(|_| InterpreterError::InvalidInvocation)?;
                let rtn = api.invoke(invocation)?;
                Ok(Box::new(rtn))
            }
            ResourceManagerFn::CreateFungible => {
                let invocation =
                    scrypto_decode::<ResourceManagerCreateFungibleInvocation>(&invocation)
                        .map_err(|_| InterpreterError::InvalidInvocation)?;
                let rtn = api.invoke(invocation)?;
                Ok(Box::new(rtn))
            }
            ResourceManagerFn::CreateNonFungibleWithInitialSupply => {
                let invocation = scrypto_decode::<
                    ResourceManagerCreateNonFungibleWithInitialSupplyInvocation,
                >(&invocation)
                .map_err(|_| InterpreterError::InvalidInvocation)?;
                let rtn = api.invoke(invocation)?;
                Ok(Box::new(rtn))
            }
            ResourceManagerFn::CreateUuidNonFungibleWithInitialSupply => {
                let invocation = scrypto_decode::<
                    ResourceManagerCreateUuidNonFungibleWithInitialSupplyInvocation,
                >(&invocation)
                .map_err(|_| InterpreterError::InvalidInvocation)?;
                let rtn = api.invoke(invocation)?;
                Ok(Box::new(rtn))
            }
            ResourceManagerFn::CreateFungibleWithInitialSupply => {
                let invocation = scrypto_decode::<
                    ResourceManagerCreateFungibleWithInitialSupplyInvocation,
                >(&invocation)
                .map_err(|_| InterpreterError::InvalidInvocation)?;
                let rtn = api.invoke(invocation)?;
                Ok(Box::new(rtn))
            }
            ResourceManagerFn::BurnBucket => {
                let invocation = scrypto_decode::<ResourceManagerBurnBucketInvocation>(&invocation)
                    .map_err(|_| InterpreterError::InvalidInvocation)?;
                let rtn = api.invoke(invocation)?;
                Ok(Box::new(rtn))
            }
            ResourceManagerFn::Burn => {
                let invocation = scrypto_decode::<ResourceManagerBurnInvocation>(&invocation)
                    .map_err(|_| InterpreterError::InvalidInvocation)?;
                let rtn = api.invoke(invocation)?;
                Ok(Box::new(rtn))
            }
            ResourceManagerFn::UpdateVaultAuth => {
                let invocation =
                    scrypto_decode::<ResourceManagerUpdateVaultAuthInvocation>(&invocation)
                        .map_err(|_| InterpreterError::InvalidInvocation)?;
                let rtn = api.invoke(invocation)?;
                Ok(Box::new(rtn))
            }
            ResourceManagerFn::SetVaultAuthMutability => {
                let invocation =
                    scrypto_decode::<ResourceManagerSetVaultAuthMutabilityInvocation>(&invocation)
                        .map_err(|_| InterpreterError::InvalidInvocation)?;
                let rtn = api.invoke(invocation)?;
                Ok(Box::new(rtn))
            }
            ResourceManagerFn::CreateVault => {
                let invocation =
                    scrypto_decode::<ResourceManagerCreateVaultInvocation>(&invocation)
                        .map_err(|_| InterpreterError::InvalidInvocation)?;
                let rtn = api.invoke(invocation)?;
                Ok(Box::new(rtn))
            }
            ResourceManagerFn::CreateBucket => {
                let invocation =
                    scrypto_decode::<ResourceManagerCreateBucketInvocation>(&invocation)
                        .map_err(|_| InterpreterError::InvalidInvocation)?;
                let rtn = api.invoke(invocation)?;
                Ok(Box::new(rtn))
            }
            ResourceManagerFn::MintNonFungible => {
                let invocation =
                    scrypto_decode::<ResourceManagerMintNonFungibleInvocation>(&invocation)
                        .map_err(|_| InterpreterError::InvalidInvocation)?;
                let rtn = api.invoke(invocation)?;
                Ok(Box::new(rtn))
            }
            ResourceManagerFn::MintUuidNonFungible => {
                let invocation =
                    scrypto_decode::<ResourceManagerMintUuidNonFungibleInvocation>(&invocation)
                        .map_err(|_| InterpreterError::InvalidInvocation)?;
                let rtn = api.invoke(invocation)?;
                Ok(Box::new(rtn))
            }
            ResourceManagerFn::MintFungible => {
                let invocation =
                    scrypto_decode::<ResourceManagerMintFungibleInvocation>(&invocation)
                        .map_err(|_| InterpreterError::InvalidInvocation)?;
                let rtn = api.invoke(invocation)?;
                Ok(Box::new(rtn))
            }
            ResourceManagerFn::GetResourceType => {
                let invocation =
                    scrypto_decode::<ResourceManagerGetResourceTypeInvocation>(&invocation)
                        .map_err(|_| InterpreterError::InvalidInvocation)?;
                let rtn = api.invoke(invocation)?;
                Ok(Box::new(rtn))
            }
            ResourceManagerFn::GetTotalSupply => {
                let invocation =
                    scrypto_decode::<ResourceManagerGetTotalSupplyInvocation>(&invocation)
                        .map_err(|_| InterpreterError::InvalidInvocation)?;
                let rtn = api.invoke(invocation)?;
                Ok(Box::new(rtn))
            }
            ResourceManagerFn::UpdateNonFungibleData => {
                let invocation =
                    scrypto_decode::<ResourceManagerUpdateNonFungibleDataInvocation>(&invocation)
                        .map_err(|_| InterpreterError::InvalidInvocation)?;
                let rtn = api.invoke(invocation)?;
                Ok(Box::new(rtn))
            }
            ResourceManagerFn::NonFungibleExists => {
                let invocation =
                    scrypto_decode::<ResourceManagerNonFungibleExistsInvocation>(&invocation)
                        .map_err(|_| InterpreterError::InvalidInvocation)?;
                let rtn = api.invoke(invocation)?;
                Ok(Box::new(rtn))
            }
            ResourceManagerFn::GetNonFungible => {
                let invocation =
                    scrypto_decode::<ResourceManagerGetNonFungibleInvocation>(&invocation)
                        .map_err(|_| InterpreterError::InvalidInvocation)?;
                let rtn = api.invoke(invocation)?;
                Ok(Box::new(rtn))
            }
        },
        NativeFn::EpochManager(epoch_manager_fn) => match epoch_manager_fn {
            EpochManagerFn::Create => {
                let invocation = scrypto_decode::<EpochManagerCreateInvocation>(&invocation)
                    .map_err(|_| InterpreterError::InvalidInvocation)?;
                let rtn = api.invoke(invocation)?;
                Ok(Box::new(rtn))
            }
            EpochManagerFn::GetCurrentEpoch => {
                let invocation =
                    scrypto_decode::<EpochManagerGetCurrentEpochInvocation>(&invocation)
                        .map_err(|_| InterpreterError::InvalidInvocation)?;
                let rtn = api.invoke(invocation)?;
                Ok(Box::new(rtn))
            }
            EpochManagerFn::NextRound => {
                let invocation = scrypto_decode::<EpochManagerNextRoundInvocation>(&invocation)
                    .map_err(|_| InterpreterError::InvalidInvocation)?;
                let rtn = api.invoke(invocation)?;
                Ok(Box::new(rtn))
            }
            EpochManagerFn::SetEpoch => {
                let invocation = scrypto_decode::<EpochManagerSetEpochInvocation>(&invocation)
                    .map_err(|_| InterpreterError::InvalidInvocation)?;
                let rtn = api.invoke(invocation)?;
                Ok(Box::new(rtn))
            }
            EpochManagerFn::CreateValidator => {
                let invocation =
                    scrypto_decode::<EpochManagerCreateValidatorInvocation>(&invocation)
                        .map_err(|_| InterpreterError::InvalidInvocation)?;
                let rtn = api.invoke(invocation)?;
                Ok(Box::new(rtn))
            }
            EpochManagerFn::UpdateValidator => {
                let invocation =
                    scrypto_decode::<EpochManagerUpdateValidatorInvocation>(&invocation)
                        .map_err(|_| InterpreterError::InvalidInvocation)?;
                let rtn = api.invoke(invocation)?;
                Ok(Box::new(rtn))
            }
        },
        NativeFn::Validator(validator_fn) => match validator_fn {
            ValidatorFn::Register => {
                let invocation = scrypto_decode::<ValidatorRegisterInvocation>(&invocation)
                    .map_err(|_| InterpreterError::InvalidInvocation)?;
                let rtn = api.invoke(invocation)?;
                Ok(Box::new(rtn))
            }
            ValidatorFn::Unregister => {
                let invocation = scrypto_decode::<ValidatorUnregisterInvocation>(&invocation)
                    .map_err(|_| InterpreterError::InvalidInvocation)?;
                let rtn = api.invoke(invocation)?;
                Ok(Box::new(rtn))
            }
            ValidatorFn::Stake => {
                let invocation = scrypto_decode::<ValidatorStakeInvocation>(&invocation)
                    .map_err(|_| InterpreterError::InvalidInvocation)?;
                let rtn = api.invoke(invocation)?;
                Ok(Box::new(rtn))
            }
            ValidatorFn::Unstake => {
                let invocation = scrypto_decode::<ValidatorUnstakeInvocation>(&invocation)
                    .map_err(|_| InterpreterError::InvalidInvocation)?;
                let rtn = api.invoke(invocation)?;
                Ok(Box::new(rtn))
            }
            ValidatorFn::ClaimXrd => {
                let invocation = scrypto_decode::<ValidatorClaimXrdInvocation>(&invocation)
                    .map_err(|_| InterpreterError::InvalidInvocation)?;
                let rtn = api.invoke(invocation)?;
                Ok(Box::new(rtn))
            }
        },
        NativeFn::Clock(clock_fn) => match clock_fn {
            ClockFn::Create => {
                let invocation = scrypto_decode::<ClockCreateInvocation>(&invocation)
                    .map_err(|_| InterpreterError::InvalidInvocation)?;
                let rtn = api.invoke(invocation)?;
                Ok(Box::new(rtn))
            }
            ClockFn::SetCurrentTime => {
                let invocation = scrypto_decode::<ClockSetCurrentTimeInvocation>(&invocation)
                    .map_err(|_| InterpreterError::InvalidInvocation)?;
                let rtn = api.invoke(invocation)?;
                Ok(Box::new(rtn))
            }
            ClockFn::GetCurrentTime => {
                let invocation = scrypto_decode::<ClockGetCurrentTimeInvocation>(&invocation)
                    .map_err(|_| InterpreterError::InvalidInvocation)?;
                let rtn = api.invoke(invocation)?;
                Ok(Box::new(rtn))
            }
            ClockFn::CompareCurrentTime => {
                let invocation = scrypto_decode::<ClockCompareCurrentTimeInvocation>(&invocation)
                    .map_err(|_| InterpreterError::InvalidInvocation)?;
                let rtn = api.invoke(invocation)?;
                Ok(Box::new(rtn))
            }
        },
        NativeFn::Identity(identity_fn) => match identity_fn {
            IdentityFn::Create => {
                let invocation = scrypto_decode::<IdentityCreateInvocation>(&invocation)
                    .map_err(|_| InterpreterError::InvalidInvocation)?;
                let rtn = api.invoke(invocation)?;
                Ok(Box::new(rtn))
            }
        },
        NativeFn::Logger(logger_fn) => match logger_fn {
            LoggerFn::Log => {
                let invocation = scrypto_decode::<LoggerLogInvocation>(&invocation)
                    .map_err(|_| InterpreterError::InvalidInvocation)?;
                let rtn = api.invoke(invocation)?;
                Ok(Box::new(rtn))
            }
        },
        NativeFn::Worktop(worktop_fn) => match worktop_fn {
            WorktopFn::TakeNonFungibles => {
                let invocation = scrypto_decode::<WorktopTakeNonFungiblesInvocation>(&invocation)
                    .map_err(|_| InterpreterError::InvalidInvocation)?;
                let rtn = api.invoke(invocation)?;
                Ok(Box::new(rtn))
            }
            WorktopFn::Put => {
                let invocation = scrypto_decode::<WorktopPutInvocation>(&invocation)
                    .map_err(|_| InterpreterError::InvalidInvocation)?;
                let rtn = api.invoke(invocation)?;
                Ok(Box::new(rtn))
            }
            WorktopFn::Drain => {
                let invocation = scrypto_decode::<WorktopDrainInvocation>(&invocation)
                    .map_err(|_| InterpreterError::InvalidInvocation)?;
                let rtn = api.invoke(invocation)?;
                Ok(Box::new(rtn))
            }
            WorktopFn::AssertContainsNonFungibles => {
                let invocation =
                    scrypto_decode::<WorktopAssertContainsNonFungiblesInvocation>(&invocation)
                        .map_err(|_| InterpreterError::InvalidInvocation)?;
                let rtn = api.invoke(invocation)?;
                Ok(Box::new(rtn))
            }
            WorktopFn::AssertContains => {
                let invocation = scrypto_decode::<WorktopAssertContainsInvocation>(&invocation)
                    .map_err(|_| InterpreterError::InvalidInvocation)?;
                let rtn = api.invoke(invocation)?;
                Ok(Box::new(rtn))
            }
            WorktopFn::AssertContainsAmount => {
                let invocation =
                    scrypto_decode::<WorktopAssertContainsAmountInvocation>(&invocation)
                        .map_err(|_| InterpreterError::InvalidInvocation)?;
                let rtn = api.invoke(invocation)?;
                Ok(Box::new(rtn))
            }
            WorktopFn::TakeAll => {
                let invocation = scrypto_decode::<WorktopTakeAllInvocation>(&invocation)
                    .map_err(|_| InterpreterError::InvalidInvocation)?;
                let rtn = api.invoke(invocation)?;
                Ok(Box::new(rtn))
            }
            WorktopFn::TakeAmount => {
                let invocation = scrypto_decode::<WorktopTakeAmountInvocation>(&invocation)
                    .map_err(|_| InterpreterError::InvalidInvocation)?;
                let rtn = api.invoke(invocation)?;
                Ok(Box::new(rtn))
            }
        },
        NativeFn::TransactionRuntime(tx_runtime_fn) => match tx_runtime_fn {
            TransactionRuntimeFn::GetHash => {
                let invocation = scrypto_decode::<TransactionRuntimeGetHashInvocation>(&invocation)
                    .map_err(|_| InterpreterError::InvalidInvocation)?;
                let rtn = api.invoke(invocation)?;
                Ok(Box::new(rtn))
            }
            TransactionRuntimeFn::GenerateUuid => {
                let invocation =
                    scrypto_decode::<TransactionRuntimeGenerateUuidInvocation>(&invocation)
                        .map_err(|_| InterpreterError::InvalidInvocation)?;
                let rtn = api.invoke(invocation)?;
                Ok(Box::new(rtn))
            }
        },
<<<<<<< HEAD
        NativeFn::KeyValueStore(kv_store_fn) => match kv_store_fn {
            KeyValueStoreFn::Create => {
                let invocation = scrypto_decode::<KeyValueStoreCreateInvocation>(&invocation)
                    .map_err(|_| InterpreterError::InvalidInvocation)?;
                let rtn = api.invoke(invocation)?;
                Ok(Box::new(rtn))
            }
            KeyValueStoreFn::Get => {
                let invocation = scrypto_decode::<KeyValueStoreGetInvocation>(&invocation)
                    .map_err(|_| InterpreterError::InvalidInvocation)?;
                let rtn = api.invoke(invocation)?;
                Ok(Box::new(rtn))
            }
            KeyValueStoreFn::GetMut => {
                let invocation = scrypto_decode::<KeyValueStoreGetMutInvocation>(&invocation)
                    .map_err(|_| InterpreterError::InvalidInvocation)?;
                let rtn = api.invoke(invocation)?;
                Ok(Box::new(rtn))
            }
            KeyValueStoreFn::Insert => {
                let invocation = scrypto_decode::<KeyValueStoreInsertInvocation>(&invocation)
                    .map_err(|_| InterpreterError::InvalidInvocation)?;
=======
        NativeFn::AccessController(ac_fn) => match ac_fn {
            AccessControllerFn::CreateGlobal => {
                let invocation =
                    scrypto_decode::<AccessControllerCreateGlobalInvocation>(&invocation)
                        .map_err(|_| InterpreterError::InvalidInvocation)?;
                let rtn = api.invoke(invocation)?;
                Ok(Box::new(rtn))
            }
            AccessControllerFn::CreateProof => {
                let invocation =
                    scrypto_decode::<AccessControllerCreateProofInvocation>(&invocation)
                        .map_err(|_| InterpreterError::InvalidInvocation)?;
                let rtn = api.invoke(invocation)?;
                Ok(Box::new(rtn))
            }
            AccessControllerFn::InitiateRecoveryAsPrimary => {
                let invocation = scrypto_decode::<
                    AccessControllerInitiateRecoveryAsPrimaryInvocation,
                >(&invocation)
                .map_err(|_| InterpreterError::InvalidInvocation)?;
                let rtn = api.invoke(invocation)?;
                Ok(Box::new(rtn))
            }
            AccessControllerFn::InitiateRecoveryAsRecovery => {
                let invocation = scrypto_decode::<
                    AccessControllerInitiateRecoveryAsRecoveryInvocation,
                >(&invocation)
                .map_err(|_| InterpreterError::InvalidInvocation)?;
                let rtn = api.invoke(invocation)?;
                Ok(Box::new(rtn))
            }
            AccessControllerFn::QuickConfirmPrimaryRoleRecoveryProposal => {
                let invocation = scrypto_decode::<
                    AccessControllerQuickConfirmPrimaryRoleRecoveryProposalInvocation,
                >(&invocation)
                .map_err(|_| InterpreterError::InvalidInvocation)?;
                let rtn = api.invoke(invocation)?;
                Ok(Box::new(rtn))
            }
            AccessControllerFn::QuickConfirmRecoveryRoleRecoveryProposal => {
                let invocation = scrypto_decode::<
                    AccessControllerQuickConfirmRecoveryRoleRecoveryProposalInvocation,
                >(&invocation)
                .map_err(|_| InterpreterError::InvalidInvocation)?;
                let rtn = api.invoke(invocation)?;
                Ok(Box::new(rtn))
            }
            AccessControllerFn::TimedConfirmRecovery => {
                let invocation =
                    scrypto_decode::<AccessControllerTimedConfirmRecoveryInvocation>(&invocation)
                        .map_err(|_| InterpreterError::InvalidInvocation)?;
                let rtn = api.invoke(invocation)?;
                Ok(Box::new(rtn))
            }
            AccessControllerFn::CancelPrimaryRoleRecoveryProposal => {
                let invocation = scrypto_decode::<
                    AccessControllerCancelPrimaryRoleRecoveryProposalInvocation,
                >(&invocation)
                .map_err(|_| InterpreterError::InvalidInvocation)?;
                let rtn = api.invoke(invocation)?;
                Ok(Box::new(rtn))
            }
            AccessControllerFn::CancelRecoveryRoleRecoveryProposal => {
                let invocation = scrypto_decode::<
                    AccessControllerCancelRecoveryRoleRecoveryProposalInvocation,
                >(&invocation)
                .map_err(|_| InterpreterError::InvalidInvocation)?;
                let rtn = api.invoke(invocation)?;
                Ok(Box::new(rtn))
            }
            AccessControllerFn::LockPrimaryRole => {
                let invocation =
                    scrypto_decode::<AccessControllerLockPrimaryRoleInvocation>(&invocation)
                        .map_err(|_| InterpreterError::InvalidInvocation)?;
                let rtn = api.invoke(invocation)?;
                Ok(Box::new(rtn))
            }
            AccessControllerFn::UnlockPrimaryRole => {
                let invocation =
                    scrypto_decode::<AccessControllerUnlockPrimaryRoleInvocation>(&invocation)
                        .map_err(|_| InterpreterError::InvalidInvocation)?;
                let rtn = api.invoke(invocation)?;
                Ok(Box::new(rtn))
            }
            AccessControllerFn::StopTimedRecovery => {
                let invocation =
                    scrypto_decode::<AccessControllerStopTimedRecoveryInvocation>(&invocation)
                        .map_err(|_| InterpreterError::InvalidInvocation)?;
>>>>>>> 080ff35a
                let rtn = api.invoke(invocation)?;
                Ok(Box::new(rtn))
            }
        },
        NativeFn::TransactionProcessor(_) => Err(RuntimeError::InterpreterError(
            InterpreterError::DisallowedInvocation(native_fn),
        )),
    }
}<|MERGE_RESOLUTION|>--- conflicted
+++ resolved
@@ -4,12 +4,9 @@
 use radix_engine_interface::api::node_modules::{auth::*, metadata::*};
 use radix_engine_interface::api::package::*;
 use radix_engine_interface::api::ClientStaticInvokeApi;
-<<<<<<< HEAD
+use radix_engine_interface::blueprints::access_controller::*;
 use radix_engine_interface::blueprints::kv_store::*;
-=======
-use radix_engine_interface::blueprints::access_controller::*;
 use radix_engine_interface::blueprints::resource::WorktopAssertContainsInvocation;
->>>>>>> 080ff35a
 use radix_engine_interface::blueprints::{
     clock::*, epoch_manager::*, identity::*, logger::*, resource::*, transaction_hash::*,
 };
@@ -642,7 +639,98 @@
                 Ok(Box::new(rtn))
             }
         },
-<<<<<<< HEAD
+        NativeFn::AccessController(ac_fn) => match ac_fn {
+            AccessControllerFn::CreateGlobal => {
+                let invocation =
+                    scrypto_decode::<AccessControllerCreateGlobalInvocation>(&invocation)
+                        .map_err(|_| InterpreterError::InvalidInvocation)?;
+                let rtn = api.invoke(invocation)?;
+                Ok(Box::new(rtn))
+            }
+            AccessControllerFn::CreateProof => {
+                let invocation =
+                    scrypto_decode::<AccessControllerCreateProofInvocation>(&invocation)
+                        .map_err(|_| InterpreterError::InvalidInvocation)?;
+                let rtn = api.invoke(invocation)?;
+                Ok(Box::new(rtn))
+            }
+            AccessControllerFn::InitiateRecoveryAsPrimary => {
+                let invocation = scrypto_decode::<
+                    AccessControllerInitiateRecoveryAsPrimaryInvocation,
+                >(&invocation)
+                .map_err(|_| InterpreterError::InvalidInvocation)?;
+                let rtn = api.invoke(invocation)?;
+                Ok(Box::new(rtn))
+            }
+            AccessControllerFn::InitiateRecoveryAsRecovery => {
+                let invocation = scrypto_decode::<
+                    AccessControllerInitiateRecoveryAsRecoveryInvocation,
+                >(&invocation)
+                .map_err(|_| InterpreterError::InvalidInvocation)?;
+                let rtn = api.invoke(invocation)?;
+                Ok(Box::new(rtn))
+            }
+            AccessControllerFn::QuickConfirmPrimaryRoleRecoveryProposal => {
+                let invocation = scrypto_decode::<
+                    AccessControllerQuickConfirmPrimaryRoleRecoveryProposalInvocation,
+                >(&invocation)
+                .map_err(|_| InterpreterError::InvalidInvocation)?;
+                let rtn = api.invoke(invocation)?;
+                Ok(Box::new(rtn))
+            }
+            AccessControllerFn::QuickConfirmRecoveryRoleRecoveryProposal => {
+                let invocation = scrypto_decode::<
+                    AccessControllerQuickConfirmRecoveryRoleRecoveryProposalInvocation,
+                >(&invocation)
+                .map_err(|_| InterpreterError::InvalidInvocation)?;
+                let rtn = api.invoke(invocation)?;
+                Ok(Box::new(rtn))
+            }
+            AccessControllerFn::TimedConfirmRecovery => {
+                let invocation =
+                    scrypto_decode::<AccessControllerTimedConfirmRecoveryInvocation>(&invocation)
+                        .map_err(|_| InterpreterError::InvalidInvocation)?;
+                let rtn = api.invoke(invocation)?;
+                Ok(Box::new(rtn))
+            }
+            AccessControllerFn::CancelPrimaryRoleRecoveryProposal => {
+                let invocation = scrypto_decode::<
+                    AccessControllerCancelPrimaryRoleRecoveryProposalInvocation,
+                >(&invocation)
+                .map_err(|_| InterpreterError::InvalidInvocation)?;
+                let rtn = api.invoke(invocation)?;
+                Ok(Box::new(rtn))
+            }
+            AccessControllerFn::CancelRecoveryRoleRecoveryProposal => {
+                let invocation = scrypto_decode::<
+                    AccessControllerCancelRecoveryRoleRecoveryProposalInvocation,
+                >(&invocation)
+                .map_err(|_| InterpreterError::InvalidInvocation)?;
+                let rtn = api.invoke(invocation)?;
+                Ok(Box::new(rtn))
+            }
+            AccessControllerFn::LockPrimaryRole => {
+                let invocation =
+                    scrypto_decode::<AccessControllerLockPrimaryRoleInvocation>(&invocation)
+                        .map_err(|_| InterpreterError::InvalidInvocation)?;
+                let rtn = api.invoke(invocation)?;
+                Ok(Box::new(rtn))
+            }
+            AccessControllerFn::UnlockPrimaryRole => {
+                let invocation =
+                    scrypto_decode::<AccessControllerUnlockPrimaryRoleInvocation>(&invocation)
+                        .map_err(|_| InterpreterError::InvalidInvocation)?;
+                let rtn = api.invoke(invocation)?;
+                Ok(Box::new(rtn))
+            }
+            AccessControllerFn::StopTimedRecovery => {
+                let invocation =
+                    scrypto_decode::<AccessControllerStopTimedRecoveryInvocation>(&invocation)
+                        .map_err(|_| InterpreterError::InvalidInvocation)?;
+                let rtn = api.invoke(invocation)?;
+                Ok(Box::new(rtn))
+            }
+        },
         NativeFn::KeyValueStore(kv_store_fn) => match kv_store_fn {
             KeyValueStoreFn::Create => {
                 let invocation = scrypto_decode::<KeyValueStoreCreateInvocation>(&invocation)
@@ -665,96 +753,6 @@
             KeyValueStoreFn::Insert => {
                 let invocation = scrypto_decode::<KeyValueStoreInsertInvocation>(&invocation)
                     .map_err(|_| InterpreterError::InvalidInvocation)?;
-=======
-        NativeFn::AccessController(ac_fn) => match ac_fn {
-            AccessControllerFn::CreateGlobal => {
-                let invocation =
-                    scrypto_decode::<AccessControllerCreateGlobalInvocation>(&invocation)
-                        .map_err(|_| InterpreterError::InvalidInvocation)?;
-                let rtn = api.invoke(invocation)?;
-                Ok(Box::new(rtn))
-            }
-            AccessControllerFn::CreateProof => {
-                let invocation =
-                    scrypto_decode::<AccessControllerCreateProofInvocation>(&invocation)
-                        .map_err(|_| InterpreterError::InvalidInvocation)?;
-                let rtn = api.invoke(invocation)?;
-                Ok(Box::new(rtn))
-            }
-            AccessControllerFn::InitiateRecoveryAsPrimary => {
-                let invocation = scrypto_decode::<
-                    AccessControllerInitiateRecoveryAsPrimaryInvocation,
-                >(&invocation)
-                .map_err(|_| InterpreterError::InvalidInvocation)?;
-                let rtn = api.invoke(invocation)?;
-                Ok(Box::new(rtn))
-            }
-            AccessControllerFn::InitiateRecoveryAsRecovery => {
-                let invocation = scrypto_decode::<
-                    AccessControllerInitiateRecoveryAsRecoveryInvocation,
-                >(&invocation)
-                .map_err(|_| InterpreterError::InvalidInvocation)?;
-                let rtn = api.invoke(invocation)?;
-                Ok(Box::new(rtn))
-            }
-            AccessControllerFn::QuickConfirmPrimaryRoleRecoveryProposal => {
-                let invocation = scrypto_decode::<
-                    AccessControllerQuickConfirmPrimaryRoleRecoveryProposalInvocation,
-                >(&invocation)
-                .map_err(|_| InterpreterError::InvalidInvocation)?;
-                let rtn = api.invoke(invocation)?;
-                Ok(Box::new(rtn))
-            }
-            AccessControllerFn::QuickConfirmRecoveryRoleRecoveryProposal => {
-                let invocation = scrypto_decode::<
-                    AccessControllerQuickConfirmRecoveryRoleRecoveryProposalInvocation,
-                >(&invocation)
-                .map_err(|_| InterpreterError::InvalidInvocation)?;
-                let rtn = api.invoke(invocation)?;
-                Ok(Box::new(rtn))
-            }
-            AccessControllerFn::TimedConfirmRecovery => {
-                let invocation =
-                    scrypto_decode::<AccessControllerTimedConfirmRecoveryInvocation>(&invocation)
-                        .map_err(|_| InterpreterError::InvalidInvocation)?;
-                let rtn = api.invoke(invocation)?;
-                Ok(Box::new(rtn))
-            }
-            AccessControllerFn::CancelPrimaryRoleRecoveryProposal => {
-                let invocation = scrypto_decode::<
-                    AccessControllerCancelPrimaryRoleRecoveryProposalInvocation,
-                >(&invocation)
-                .map_err(|_| InterpreterError::InvalidInvocation)?;
-                let rtn = api.invoke(invocation)?;
-                Ok(Box::new(rtn))
-            }
-            AccessControllerFn::CancelRecoveryRoleRecoveryProposal => {
-                let invocation = scrypto_decode::<
-                    AccessControllerCancelRecoveryRoleRecoveryProposalInvocation,
-                >(&invocation)
-                .map_err(|_| InterpreterError::InvalidInvocation)?;
-                let rtn = api.invoke(invocation)?;
-                Ok(Box::new(rtn))
-            }
-            AccessControllerFn::LockPrimaryRole => {
-                let invocation =
-                    scrypto_decode::<AccessControllerLockPrimaryRoleInvocation>(&invocation)
-                        .map_err(|_| InterpreterError::InvalidInvocation)?;
-                let rtn = api.invoke(invocation)?;
-                Ok(Box::new(rtn))
-            }
-            AccessControllerFn::UnlockPrimaryRole => {
-                let invocation =
-                    scrypto_decode::<AccessControllerUnlockPrimaryRoleInvocation>(&invocation)
-                        .map_err(|_| InterpreterError::InvalidInvocation)?;
-                let rtn = api.invoke(invocation)?;
-                Ok(Box::new(rtn))
-            }
-            AccessControllerFn::StopTimedRecovery => {
-                let invocation =
-                    scrypto_decode::<AccessControllerStopTimedRecoveryInvocation>(&invocation)
-                        .map_err(|_| InterpreterError::InvalidInvocation)?;
->>>>>>> 080ff35a
                 let rtn = api.invoke(invocation)?;
                 Ok(Box::new(rtn))
             }
