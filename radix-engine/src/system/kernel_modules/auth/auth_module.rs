--- conflicted
+++ resolved
@@ -125,16 +125,17 @@
 
             (RENodeId::Object(object_id), ..) => {
                 let node_id = RENodeId::Object(*object_id);
-<<<<<<< HEAD
                 let info = api.get_object_info(node_id)?;
                 if let Some(parent) = info.type_parent {
-                    let visibility = api.kernel_get_node_visibility_origin(node_id).ok_or(
-                        RuntimeError::CallFrameError(CallFrameError::RENodeNotVisible(node_id)),
-                    )?;
+                    let (ref_type, _) =
+                        api.kernel_get_node_info(node_id)
+                            .ok_or(RuntimeError::CallFrameError(
+                                CallFrameError::RENodeNotVisible(node_id),
+                            ))?;
 
                     let method_key = MethodKey::new(*module_id, ident);
                     let auth = Self::method_authorization_stateless(
-                        visibility,
+                        ref_type,
                         &RENodeId::GlobalObject(parent.into()),
                         ObjectKey::ChildBlueprint(info.blueprint.blueprint_name),
                         method_key,
@@ -144,73 +145,6 @@
                     auth
                 } else {
                     MethodAuthorization::AllowAll
-=======
-                let blueprint = api.get_object_type_info(node_id)?;
-                match (blueprint.package_address, blueprint.blueprint_name.as_str()) {
-                    (RESOURCE_MANAGER_PACKAGE, VAULT_BLUEPRINT) => {
-                        let (visibility, _) = api.kernel_get_node_info(node_id).ok_or(
-                            RuntimeError::CallFrameError(CallFrameError::RENodeNotVisible(node_id)),
-                        )?;
-
-                        let resource_address = {
-                            let handle = api.kernel_lock_substate(
-                                &node_id,
-                                NodeModuleId::SELF,
-                                SubstateOffset::Vault(VaultOffset::Info),
-                                LockFlags::read_only(),
-                            )?;
-                            let substate_ref: &VaultInfoSubstate =
-                                api.kernel_get_substate_ref(handle)?;
-                            let resource_address = substate_ref.resource_address;
-                            api.kernel_drop_lock(handle)?;
-                            resource_address
-                        };
-
-                        // TODO: Revisit what the correct abstraction is for visibility in the auth module
-                        let method_key = MethodKey::new(*module_id, ident);
-                        let auth = match visibility {
-                            RENodeVisibilityOrigin::Normal => Self::method_authorization_stateless(
-                                &RENodeId::GlobalObject(resource_address.into()),
-                                NodeModuleId::AccessRules1,
-                                method_key,
-                                api,
-                            )?,
-                            RENodeVisibilityOrigin::DirectAccess => {
-                                let handle = api.kernel_lock_substate(
-                                    &RENodeId::GlobalObject(resource_address.into()),
-                                    NodeModuleId::AccessRules1,
-                                    SubstateOffset::AccessRules(AccessRulesOffset::AccessRules),
-                                    LockFlags::read_only(),
-                                )?;
-
-                                let substate: &MethodAccessRulesSubstate =
-                                    api.kernel_get_substate_ref(handle)?;
-
-                                // TODO: Do we want to allow recaller to be able to withdraw from
-                                // TODO: any visible vault?
-                                let auth = if method_key.node_module_id.eq(&NodeModuleId::SELF)
-                                    && (method_key.ident.eq(VAULT_RECALL_IDENT)
-                                        || method_key.ident.eq(VAULT_RECALL_NON_FUNGIBLES_IDENT))
-                                {
-                                    let access_rule = substate.access_rules.get_group_access_rule("recall");
-                                    let authorization = convert_contextless(&access_rule);
-                                    authorization
-                                } else {
-                                    return Err(RuntimeError::ModuleError(ModuleError::AuthError(
-                                        AuthError::VisibilityError(node_id),
-                                    )));
-                                };
-
-                                api.kernel_drop_lock(handle)?;
-
-                                auth
-                            }
-                        };
-
-                        auth
-                    }
-                    _ => MethodAuthorization::AllowAll,
->>>>>>> d5e7997d
                 }
             }
 
