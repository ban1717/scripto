--- conflicted
+++ resolved
@@ -31,17 +31,12 @@
 
     /* Metadata */
     Metadata(MetadataSubstate),
-<<<<<<< HEAD
 
     /* Access rules */
-    ComponentAccessRulesChain(ObjectAccessRulesChainSubstate),
+    ObjectAccessRulesChain(ObjectAccessRulesChainSubstate),
     PackageAccessRules(PackageAccessRulesSubstate),
 
     /* Royalty */
-=======
-    ObjectAccessRulesChain(ObjectAccessRulesChainSubstate),
-    ComponentTypeInfo(ComponentInfoSubstate),
->>>>>>> f79e9a28
     ComponentRoyalty(
         ComponentRoyaltyConfigSubstate,
         ComponentRoyaltyAccumulatorSubstate,
