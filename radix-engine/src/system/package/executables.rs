use crate::errors::*;
use crate::kernel::actor::ResolvedActor;
use crate::kernel::call_frame::CallFrameUpdate;
use crate::kernel::interpreters::deref_and_update;
use crate::kernel::kernel_api::{
    ExecutableInvocation, Executor, KernelNodeApi, KernelSubstateApi, LockFlags,
};
use crate::system::global::GlobalAddressSubstate;
use crate::system::node::RENodeInit;
use crate::system::node::RENodeModuleInit;
use crate::system::node_modules::auth::AccessRulesChainSubstate;
use crate::system::node_modules::metadata::MetadataSubstate;
use crate::types::*;
use crate::wasm::*;
use core::fmt::Debug;
use native_sdk::resource::{ResourceManager, Vault};
use radix_engine_interface::api::package::*;
use radix_engine_interface::api::types::*;
use radix_engine_interface::api::types::{NativeFn, PackageFn, PackageId, RENodeId};
use radix_engine_interface::api::{ClientApi, ClientNativeInvokeApi};
use radix_engine_interface::api::{ClientComponentApi, ClientDerefApi};
use radix_engine_interface::blueprints::resource::Bucket;

pub struct Package;

#[derive(Debug, Clone, PartialEq, Eq, Categorize, Encode, Decode)]
pub enum PackageError {
    InvalidRequestData(DecodeError),
    InvalidAbi(DecodeError),
    InvalidWasm(PrepareError),
    BlueprintNotFound,
    MethodNotFound(String),
    CouldNotEncodePackageAddress,
}

impl Package {
    fn new(
        code: Vec<u8>,
        abi: &BTreeMap<String, BlueprintAbi>,
    ) -> Result<WasmCodeSubstate, PrepareError> {
        WasmValidator::default().validate(&code, abi)?;

        Ok(WasmCodeSubstate { code: code })
    }
}

impl ExecutableInvocation for PackagePublishNativeInvocation {
    type Exec = Self;

    fn resolve<D: ClientDerefApi<RuntimeError>>(
        self,
        _api: &mut D,
    ) -> Result<(ResolvedActor, CallFrameUpdate, Self::Exec), RuntimeError> {
        let actor = ResolvedActor::function(NativeFn::Package(PackageFn::PublishNative));
        Ok((actor, CallFrameUpdate::empty(), self))
    }
}

impl Executor for PackagePublishNativeInvocation {
    type Output = PackageAddress;

    fn execute<Y, W: WasmEngine>(
        self,
        api: &mut Y,
    ) -> Result<(PackageAddress, CallFrameUpdate), RuntimeError>
    where
        Y: KernelNodeApi + KernelSubstateApi + ClientNativeInvokeApi<RuntimeError>,
    {
        let metadata_substate = MetadataSubstate {
            metadata: self.metadata,
        };
        let access_rules = AccessRulesChainSubstate {
            access_rules_chain: vec![self.access_rules],
        };
        let blueprint_abis =
            scrypto_decode::<BTreeMap<String, BlueprintAbi>>(&self.abi).map_err(|e| {
                RuntimeError::ApplicationError(ApplicationError::PackageError(
                    PackageError::InvalidAbi(e),
                ))
            })?;

        let mut node_modules = BTreeMap::new();
        node_modules.insert(
            NodeModuleId::Metadata,
            RENodeModuleInit::Metadata(metadata_substate),
        );
        node_modules.insert(
            NodeModuleId::AccessRules,
            RENodeModuleInit::AccessRulesChain(access_rules),
        );

        let info = PackageInfoSubstate {
            dependent_resources: self.dependent_resources.into_iter().collect(),
            dependent_components: self.dependent_components.into_iter().collect(),
            blueprint_abis,
        };
        let code = NativeCodeSubstate {
            native_package_code_id: self.native_package_code_id,
        };

        // Create package node
<<<<<<< HEAD
        let node_id = api.allocate_node_id(RENodeType::Package)?;
        api.create_node(node_id, RENodeInit::NativePackage(info, code), node_modules)?;
=======
        let node_id = api.kernel_allocate_node_id(RENodeType::Package)?;
        api.kernel_create_node(node_id, RENodeInit::NativePackage(package), node_modules)?;
>>>>>>> 0d436dc1
        let package_id: PackageId = node_id.into();

        // Globalize
        let global_node_id = if let Some(address) = self.package_address {
            RENodeId::Global(GlobalAddress::Package(PackageAddress::Normal(address)))
        } else {
            api.kernel_allocate_node_id(RENodeType::GlobalPackage)?
        };

        api.kernel_create_node(
            global_node_id,
            RENodeInit::Global(GlobalAddressSubstate::Package(package_id)),
            BTreeMap::new(),
        )?;

        let package_address: PackageAddress = global_node_id.into();
        Ok((package_address, CallFrameUpdate::empty()))
    }
}

impl ExecutableInvocation for PackagePublishInvocation {
    type Exec = Self;

    fn resolve<D: ClientDerefApi<RuntimeError>>(
        self,
        _api: &mut D,
    ) -> Result<(ResolvedActor, CallFrameUpdate, Self::Exec), RuntimeError> {
        let mut call_frame_update = CallFrameUpdate::empty();
        call_frame_update.add_ref(RENodeId::Global(GlobalAddress::Resource(RADIX_TOKEN)));
        let actor = ResolvedActor::function(NativeFn::Package(PackageFn::Publish));
        Ok((actor, call_frame_update, self))
    }
}

impl Executor for PackagePublishInvocation {
    type Output = PackageAddress;

    fn execute<Y, W: WasmEngine>(
        self,
        api: &mut Y,
    ) -> Result<(PackageAddress, CallFrameUpdate), RuntimeError>
    where
        Y: KernelNodeApi
            + KernelSubstateApi
            + ClientNativeInvokeApi<RuntimeError>
            + ClientComponentApi<RuntimeError>,
    {
        let royalty_vault_id = ResourceManager(RADIX_TOKEN).new_vault(api)?.vault_id();

        let blueprint_abis =
            scrypto_decode::<BTreeMap<String, BlueprintAbi>>(&self.abi).map_err(|e| {
                RuntimeError::ApplicationError(ApplicationError::PackageError(
                    PackageError::InvalidAbi(e),
                ))
            })?;
        let wasm_code_substate = Package::new(self.code, &blueprint_abis).map_err(|e| {
            RuntimeError::ApplicationError(ApplicationError::PackageError(
                PackageError::InvalidWasm(e),
            ))
        })?;
        let package_info_substate = PackageInfoSubstate {
            blueprint_abis,
            dependent_resources: BTreeSet::new(),
            dependent_components: BTreeSet::new(),
        };
        let package_royalty_config = PackageRoyaltyConfigSubstate {
            royalty_config: self.royalty_config,
        };
        let package_royalty_accumulator = PackageRoyaltyAccumulatorSubstate {
            royalty: Own::Vault(royalty_vault_id),
        };
        let metadata_substate = MetadataSubstate {
            metadata: self.metadata,
        };
        let access_rules = AccessRulesChainSubstate {
            access_rules_chain: vec![self.access_rules],
        };

        // TODO: Can we trust developers enough to add protection for
        // - `metadata::set`
        // - `access_rules_chain::add_access_rules`
        // - `royalty::set_royalty_config`
        // - `royalty::claim_royalty`

        let mut node_modules = BTreeMap::new();
        node_modules.insert(
            NodeModuleId::PackageRoyalty,
            RENodeModuleInit::PackageRoyalty(package_royalty_config, package_royalty_accumulator),
        );
        node_modules.insert(
            NodeModuleId::Metadata,
            RENodeModuleInit::Metadata(metadata_substate),
        );
        node_modules.insert(
            NodeModuleId::AccessRules,
            RENodeModuleInit::AccessRulesChain(access_rules),
        );

        // Create package node
<<<<<<< HEAD
        let node_id = api.allocate_node_id(RENodeType::Package)?;
        api.create_node(
            node_id,
            RENodeInit::WasmPackage(package_info_substate, wasm_code_substate),
            node_modules,
        )?;
=======
        let node_id = api.kernel_allocate_node_id(RENodeType::Package)?;
        api.kernel_create_node(node_id, RENodeInit::Package(package), node_modules)?;
>>>>>>> 0d436dc1
        let package_id: PackageId = node_id.into();

        // Globalize
        let global_node_id = if let Some(address) = self.package_address {
            RENodeId::Global(GlobalAddress::Package(PackageAddress::Normal(address)))
        } else {
            api.kernel_allocate_node_id(RENodeType::GlobalPackage)?
        };

        api.kernel_create_node(
            global_node_id,
            RENodeInit::Global(GlobalAddressSubstate::Package(package_id)),
            BTreeMap::new(),
        )?;

        let package_address: PackageAddress = global_node_id.into();
        Ok((package_address, CallFrameUpdate::empty()))
    }
}

impl ExecutableInvocation for PackageSetRoyaltyConfigInvocation {
    type Exec = PackageSetRoyaltyConfigExecutable;

    fn resolve<D: ClientDerefApi<RuntimeError>>(
        self,
        api: &mut D,
    ) -> Result<(ResolvedActor, CallFrameUpdate, Self::Exec), RuntimeError>
    where
        Self: Sized,
    {
        let mut call_frame_update = CallFrameUpdate::empty();
        let receiver = RENodeId::Global(GlobalAddress::Package(self.receiver));
        let resolved_receiver = deref_and_update(receiver, &mut call_frame_update, api)?;

        let actor = ResolvedActor::method(
            NativeFn::Package(PackageFn::SetRoyaltyConfig),
            resolved_receiver,
        );
        let executor = PackageSetRoyaltyConfigExecutable {
            receiver: resolved_receiver.receiver,
            royalty_config: self.royalty_config,
        };

        Ok((actor, call_frame_update, executor))
    }
}

impl Executor for PackageSetRoyaltyConfigExecutable {
    type Output = ();

    fn execute<Y, W: WasmEngine>(self, api: &mut Y) -> Result<((), CallFrameUpdate), RuntimeError>
    where
        Y: KernelNodeApi + KernelSubstateApi,
    {
        // TODO: auth check
        let node_id = self.receiver;
        let handle = api.kernel_lock_substate(
            node_id,
            NodeModuleId::PackageRoyalty,
            SubstateOffset::Royalty(RoyaltyOffset::RoyaltyConfig),
            LockFlags::MUTABLE,
        )?;

        let mut substate = api.kernel_get_substate_ref_mut(handle)?;
        substate.package_royalty_config().royalty_config = self.royalty_config;

        api.kernel_drop_lock(handle)?;

        Ok(((), CallFrameUpdate::empty()))
    }
}

impl ExecutableInvocation for PackageClaimRoyaltyInvocation {
    type Exec = PackageClaimRoyaltyExecutable;

    fn resolve<D: ClientDerefApi<RuntimeError>>(
        self,
        api: &mut D,
    ) -> Result<(ResolvedActor, CallFrameUpdate, Self::Exec), RuntimeError> {
        let mut call_frame_update = CallFrameUpdate::empty();
        let receiver = RENodeId::Global(GlobalAddress::Package(self.receiver));
        let resolved_receiver = deref_and_update(receiver, &mut call_frame_update, api)?;

        let actor = ResolvedActor::method(
            NativeFn::Package(PackageFn::ClaimRoyalty),
            resolved_receiver,
        );
        let executor = PackageClaimRoyaltyExecutable {
            receiver: resolved_receiver.receiver,
        };

        Ok((actor, call_frame_update, executor))
    }
}

impl Executor for PackageClaimRoyaltyExecutable {
    type Output = Bucket;

    fn execute<Y, W: WasmEngine>(
        self,
        api: &mut Y,
    ) -> Result<(Bucket, CallFrameUpdate), RuntimeError>
    where
        Y: KernelNodeApi + KernelSubstateApi + ClientApi<RuntimeError>,
    {
        // TODO: auth check
        let node_id = self.receiver;
        let handle = api.kernel_lock_substate(
            node_id,
            NodeModuleId::PackageRoyalty,
            SubstateOffset::Royalty(RoyaltyOffset::RoyaltyAccumulator),
            LockFlags::MUTABLE,
        )?;

        let mut substate_mut = api.kernel_get_substate_ref_mut(handle)?;
        let royalty_vault = substate_mut.package_royalty_accumulator().royalty.clone();
        let mut vault = Vault(royalty_vault.vault_id());
        let bucket = vault.sys_take_all(api)?;
        let bucket_id = bucket.0;

        api.kernel_drop_lock(handle)?;

        Ok((
            Bucket(bucket_id),
            CallFrameUpdate::move_node(RENodeId::Bucket(bucket_id)),
        ))
    }
}<|MERGE_RESOLUTION|>--- conflicted
+++ resolved
@@ -99,13 +99,8 @@
         };
 
         // Create package node
-<<<<<<< HEAD
-        let node_id = api.allocate_node_id(RENodeType::Package)?;
-        api.create_node(node_id, RENodeInit::NativePackage(info, code), node_modules)?;
-=======
         let node_id = api.kernel_allocate_node_id(RENodeType::Package)?;
-        api.kernel_create_node(node_id, RENodeInit::NativePackage(package), node_modules)?;
->>>>>>> 0d436dc1
+        api.kernel_create_node(node_id, RENodeInit::NativePackage(info, code), node_modules)?;
         let package_id: PackageId = node_id.into();
 
         // Globalize
@@ -205,17 +200,12 @@
         );
 
         // Create package node
-<<<<<<< HEAD
-        let node_id = api.allocate_node_id(RENodeType::Package)?;
-        api.create_node(
+        let node_id = api.kernel_allocate_node_id(RENodeType::Package)?;
+        api.kernel_create_node(
             node_id,
             RENodeInit::WasmPackage(package_info_substate, wasm_code_substate),
             node_modules,
         )?;
-=======
-        let node_id = api.kernel_allocate_node_id(RENodeType::Package)?;
-        api.kernel_create_node(node_id, RENodeInit::Package(package), node_modules)?;
->>>>>>> 0d436dc1
         let package_id: PackageId = node_id.into();
 
         // Globalize
