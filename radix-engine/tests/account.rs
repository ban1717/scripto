--- conflicted
+++ resolved
@@ -88,40 +88,15 @@
     // Arrange
     let mut ledger = InMemorySubstateStore::with_bootstrap();
     let mut executor = TransactionExecutor::new(&mut ledger, true);
-<<<<<<< HEAD
-    let package = executor.publish_package(&compile("non_fungible")).unwrap();
-    let key = executor.new_public_key();
-    let account = executor.new_account(key);
-    let other_key = executor.new_public_key();
-    let other_account = executor.new_account(other_key);
-    let transaction = TransactionBuilder::new(&executor)
-        .call_function(
-            package,
-            "NonFungibleTest",
-            "create_non_fungible_fixed",
-            vec![],
-            Some(account),
-        )
-        .call_method_with_all_resources(account, "deposit_batch")
-        .build(vec![key])
-        .unwrap();
-    let receipt = executor.run(transaction).unwrap();
-    let non_fungible_resource_def_id = receipt.new_resource_def_ids[0];
+    let (key, account) = executor.new_public_key_with_account();
+    let (_, other_account) = executor.new_public_key_with_account();
+    let resource_def_id = create_non_fungible_resource(&mut executor, account);
     let non_fungible_amount = ResourceDeterminer::Some(
         ResourceAmount::NonFungible {
             ids: BTreeSet::from([NonFungibleId::from(1)]),
         },
-        non_fungible_resource_def_id,
+        resource_def_id,
     );
-=======
-    let (key, account) = executor.new_public_key_with_account();
-    let (_, other_account) = executor.new_public_key_with_account();
-    let resource_def_id = create_non_fungible_resource(&mut executor, account);
-    let non_fungible_amount = ResourceSpecification::NonFungible {
-        ids: BTreeSet::from([NonFungibleId::from(1)]),
-        resource_def_id,
-    };
->>>>>>> 9b7c3b81
 
     // Act
     let transaction = TransactionBuilder::new(&executor)
@@ -165,10 +140,12 @@
     let (key, account) = executor.new_public_key_with_account();
     let (_, other_account) = executor.new_public_key_with_account();
     let (_, token_resource_def_id) = create_restricted_transfer_token(&mut executor, account);
-    let fungible_amount = ResourceSpecification::Fungible {
-        amount: Decimal::one(),
-        resource_def_id: token_resource_def_id,
-    };
+    let fungible_amount = ResourceDeterminer::Some(
+        ResourceAmount::Fungible {
+            amount: Decimal::one(),
+        },
+        token_resource_def_id,
+    );
 
     // Act
     let transaction = TransactionBuilder::new(&executor)
