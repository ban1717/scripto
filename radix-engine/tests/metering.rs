--- conflicted
+++ resolved
@@ -151,7 +151,6 @@
     assert_eq!(
         10000 /* base_fee */
         + 0 /* blobs */
-<<<<<<< HEAD
         + 7500 /* create_node */
         + 1284 /* decode_manifest */
         + 700 /* drop_lock */
@@ -166,20 +165,6 @@
         + 2200 /* run_native_method */
         + 335118 /* run_wasm */
         + 428 /* verify_manifest */
-=======
-        + 2500 /* create_node */
-        + 1698 /* decode_manifest */
-        + 5700 /* drop_lock */
-        + 1000 /* drop_node */
-        + 0 /* instantiate_wasm */
-        + 2215 /* invoke_function */
-        + 8800 /* lock_substate */
-        + 2100 /* read_owned_nodes */
-        + 31000 /* read_substate */
-        + 5200 /* run_function */
-        + 338152 /* run_wasm */
-        + 566 /* verify_manifest */
->>>>>>> 4bb5debb
         + 3750 /* verify_signatures */
         + 16500, /* write_substate */
         receipt.execution.fee_summary.cost_unit_consumed
@@ -212,11 +197,7 @@
     receipt.expect_commit_success();
 
     // Assert
-<<<<<<< HEAD
     assert_eq!(4284524, receipt.execution.fee_summary.cost_unit_consumed);
-=======
-    assert_eq!(4301461, receipt.execution.fee_summary.cost_unit_consumed);
->>>>>>> 4bb5debb
 }
 
 #[test]
