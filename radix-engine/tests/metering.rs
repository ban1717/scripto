use radix_engine::ledger::TypedInMemorySubstateStore;
use radix_engine::types::*;
use scrypto::args;
use scrypto_unit::*;
use transaction::builder::ManifestBuilder;

#[test]
fn test_loop() {
    // Arrange
    let mut store = TypedInMemorySubstateStore::with_bootstrap();
    let mut test_runner = TestRunner::new(true, &mut store);

    // Act
    let code = wat2wasm(&include_str!("wasm/loop.wat").replace("${n}", "2000"));
    let package_address = test_runner.publish_package(code, test_abi_any_in_void_out("Test", "f"));
    let manifest = ManifestBuilder::new(&NetworkDefinition::simulator())
        .lock_fee(FAUCET_COMPONENT, 10.into())
        .call_function(package_address, "Test", "f", args!())
        .build();
    let receipt = test_runner.execute_manifest(manifest, vec![]);

    // Assert
    receipt.expect_commit_success();
}

#[test]
fn test_loop_out_of_cost_unit() {
    // Arrange
    let mut store = TypedInMemorySubstateStore::with_bootstrap();
    let mut test_runner = TestRunner::new(true, &mut store);

    // Act
    let code = wat2wasm(&include_str!("wasm/loop.wat").replace("${n}", "70000000"));
    let package_address = test_runner.publish_package(code, test_abi_any_in_void_out("Test", "f"));
    let manifest = ManifestBuilder::new(&NetworkDefinition::simulator())
        .lock_fee(FAUCET_COMPONENT, 45.into())
        .call_function(package_address, "Test", "f", args!())
        .build();
    let receipt = test_runner.execute_manifest(manifest, vec![]);

    // Assert
    receipt.expect_specific_failure(is_costing_error)
}

#[test]
fn test_recursion() {
    // Arrange
    let mut store = TypedInMemorySubstateStore::with_bootstrap();
    let mut test_runner = TestRunner::new(true, &mut store);

    // Act
    // In this test case, each call frame costs 4 stack units
    let code = wat2wasm(&include_str!("wasm/recursion.wat").replace("${n}", "128"));
    let package_address = test_runner.publish_package(code, test_abi_any_in_void_out("Test", "f"));
    let manifest = ManifestBuilder::new(&NetworkDefinition::simulator())
        .lock_fee(FAUCET_COMPONENT, 10.into())
        .call_function(package_address, "Test", "f", args!())
        .build();
    let receipt = test_runner.execute_manifest(manifest, vec![]);

    // Assert
    receipt.expect_commit_success();
}

#[test]
fn test_recursion_stack_overflow() {
    // Arrange
    let mut store = TypedInMemorySubstateStore::with_bootstrap();
    let mut test_runner = TestRunner::new(true, &mut store);

    // Act
    let code = wat2wasm(&include_str!("wasm/recursion.wat").replace("${n}", "129"));
    let package_address = test_runner.publish_package(code, test_abi_any_in_void_out("Test", "f"));
    let manifest = ManifestBuilder::new(&NetworkDefinition::simulator())
        .lock_fee(FAUCET_COMPONENT, 10.into())
        .call_function(package_address, "Test", "f", args!())
        .build();
    let receipt = test_runner.execute_manifest(manifest, vec![]);

    // Assert
    receipt.expect_specific_failure(is_wasm_error)
}

#[test]
fn test_grow_memory() {
    // Arrange
    let mut store = TypedInMemorySubstateStore::with_bootstrap();
    let mut test_runner = TestRunner::new(true, &mut store);

    // Act
    let code = wat2wasm(&include_str!("wasm/memory.wat").replace("${n}", "100"));
    let package_address = test_runner.publish_package(code, test_abi_any_in_void_out("Test", "f"));
    let manifest = ManifestBuilder::new(&NetworkDefinition::simulator())
        .lock_fee(FAUCET_COMPONENT, 10.into())
        .call_function(package_address, "Test", "f", args!())
        .build();
    let receipt = test_runner.execute_manifest(manifest, vec![]);

    // Assert
    receipt.expect_commit_success();
}

#[test]
fn test_grow_memory_out_of_cost_unit() {
    // Arrange
    let mut store = TypedInMemorySubstateStore::with_bootstrap();
    let mut test_runner = TestRunner::new(true, &mut store);

    // Act
    let code = wat2wasm(&include_str!("wasm/memory.wat").replace("${n}", "100000"));
    let package_address = test_runner.publish_package(code, test_abi_any_in_void_out("Test", "f"));
    let manifest = ManifestBuilder::new(&NetworkDefinition::simulator())
        .lock_fee(FAUCET_COMPONENT, 10.into())
        .call_function(package_address, "Test", "f", args!())
        .build();
    let receipt = test_runner.execute_manifest(manifest, vec![]);

    // Assert
    receipt.expect_specific_failure(is_costing_error)
}

#[test]
fn test_basic_transfer() {
    // Arrange
    let mut store = TypedInMemorySubstateStore::with_bootstrap();
    let mut test_runner = TestRunner::new(true, &mut store);
    let (public_key1, _, account1) = test_runner.new_allocated_account();
    let (_, _, account2) = test_runner.new_allocated_account();

    // Act
    let manifest = ManifestBuilder::new(&NetworkDefinition::simulator())
        .lock_fee(account1, 10u32.into())
        .withdraw_from_account_by_amount(account1, 100u32.into(), RADIX_TOKEN)
        .call_method(
            account2,
            "deposit_batch",
            args!(Expression::entire_worktop()),
        )
        .build();
    let receipt = test_runner.execute_manifest(
        manifest,
        vec![NonFungibleAddress::from_public_key(&public_key1)],
    );
    receipt.expect_commit_success();

    // Assert
    // NOTE: If this test fails, it should print out the actual fee table in the error logs.
    // Or you can run just this test with the below:
    // (cd radix-engine && cargo test --test metering -- test_basic_transfer)
    assert_eq!(
        10000 /* base_fee */
        + 0 /* blobs */
        + 2000 /* create_node */
        + 1212 /* decode_manifest */
        + 5600 /* drop_lock */
        + 2000 /* drop_node */
        + 0 /* instantiate_wasm */
        + 1505 /* invoke */
        + 7100 /* lock_substate */
        + 2100 /* read_owned_nodes */
        + 22000 /* read_substate */
        + 1000 /* run_native_function */
        + 2200 /* run_native_method */
        + 357649 /* run_wasm */
        + 404 /* verify_manifest */
        + 3750 /* verify_signatures */
        + 17000 /* write_substate */
        + 800, /* emit_event */
        receipt.execution.fee_summary.cost_unit_consumed
    );
}

#[test]
fn test_publish_large_package() {
    // Arrange
    let mut store = TypedInMemorySubstateStore::with_bootstrap();
    let mut test_runner = TestRunner::new(true, &mut store);

    // Act
    let code = wat2wasm(&format!(
        r#"
            (module
                (data (i32.const 0) "{}")
                (memory $0 64)
                (export "memory" (memory $0))
            )
        "#,
        "i".repeat(4 * 1024 * 1024)
    ));
    assert_eq!(4194343, code.len());
    let manifest = ManifestBuilder::new(&NetworkDefinition::simulator())
        .lock_fee(FAUCET_COMPONENT, 100.into())
        .publish_package(code, HashMap::new())
        .build();
    let receipt = test_runner.execute_manifest(manifest, vec![]);
    receipt.expect_commit_success();

    // Assert
<<<<<<< HEAD
    assert!(
        receipt.execution.fee_summary.cost_unit_consumed > 4000000
            && receipt.execution.fee_summary.cost_unit_consumed < 5000000
    );
=======
    assert_eq!(4296949, receipt.execution.fee_summary.cost_unit_consumed);
>>>>>>> b633adc1
}

#[test]
fn should_be_able_run_large_manifest() {
    // Arrange
    let mut store = TypedInMemorySubstateStore::with_bootstrap();
    let mut test_runner = TestRunner::new(true, &mut store);
    let (public_key, _, account) = test_runner.new_allocated_account();

    // Act
    let mut builder = ManifestBuilder::new(&NetworkDefinition::simulator());
    builder.lock_fee(account, 100u32.into());
    builder.withdraw_from_account_by_amount(account, 100u32.into(), RADIX_TOKEN);
    for _ in 0..500 {
        builder.take_from_worktop_by_amount(1.into(), RADIX_TOKEN, |builder, bid| {
            builder.return_to_worktop(bid)
        });
    }
    builder.call_method(
        account,
        "deposit_batch",
        args!(Expression::entire_worktop()),
    );
    let manifest = builder.build();
    let receipt = test_runner.execute_manifest(
        manifest,
        vec![NonFungibleAddress::from_public_key(&public_key)],
    );

    // Assert
    receipt.expect_commit_success();
}

#[test]
fn should_be_able_invoke_account_balance_50_times() {
    // Arrange
    let mut store = TypedInMemorySubstateStore::with_bootstrap();
    let mut test_runner = TestRunner::new(true, &mut store);
    let (public_key, _, account) = test_runner.new_allocated_account();

    // Act
    let mut builder = ManifestBuilder::new(&NetworkDefinition::simulator());
    builder.lock_fee(account, 100u32.into());
    for _ in 0..50 {
        builder.call_method(account, "balance", args!(RADIX_TOKEN));
    }
    let manifest = builder.build();
    let receipt = test_runner.execute_manifest(
        manifest,
        vec![NonFungibleAddress::from_public_key(&public_key)],
    );

    // Assert
    receipt.expect_commit_success();
}

#[test]
fn should_be_able_to_generate_5_proofs_and_then_lock_fee() {
    // Arrange
    let mut store = TypedInMemorySubstateStore::with_bootstrap();
    let mut test_runner = TestRunner::new(true, &mut store);
    let (public_key, _, account) = test_runner.new_allocated_account();
    let resource_address = test_runner.create_fungible_resource(100.into(), 0, account);

    // Act
    let mut builder = ManifestBuilder::new(&NetworkDefinition::simulator());
    for _ in 0..5 {
        builder.create_proof_from_account_by_amount(account, 1.into(), resource_address);
    }
    builder.lock_fee(account, 100u32.into());
    let manifest = builder.build();
    let receipt = test_runner.execute_manifest(
        manifest,
        vec![NonFungibleAddress::from_public_key(&public_key)],
    );

    // Assert
    receipt.expect_commit_success();
}<|MERGE_RESOLUTION|>--- conflicted
+++ resolved
@@ -196,14 +196,10 @@
     receipt.expect_commit_success();
 
     // Assert
-<<<<<<< HEAD
     assert!(
         receipt.execution.fee_summary.cost_unit_consumed > 4000000
             && receipt.execution.fee_summary.cost_unit_consumed < 5000000
     );
-=======
-    assert_eq!(4296949, receipt.execution.fee_summary.cost_unit_consumed);
->>>>>>> b633adc1
 }
 
 #[test]
