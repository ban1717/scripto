--- conflicted
+++ resolved
@@ -286,8 +286,6 @@
             panic!("Expected invoke error but got: {:?}", $result);
         }
     }};
-<<<<<<< HEAD
-=======
 }
 
 pub fn wat2wasm(wat: &str) -> Vec<u8> {
@@ -298,5 +296,4 @@
             .replace("${buffer}", include_str!("wasm/snippets/buffer.wat")),
     )
     .expect("Failed to compiled WAT into WASM")
->>>>>>> 600aa5a9
 }