--- conflicted
+++ resolved
@@ -1,11 +1,8 @@
 use std::collections::HashMap;
 use std::path::PathBuf;
 
-<<<<<<< HEAD
 use radix_engine::engine::Address;
-=======
 use radix_engine::engine::Substate;
->>>>>>> 8118233b
 use radix_engine::ledger::*;
 use rocksdb::{DBWithThreadMode, Direction, IteratorMode, SingleThreaded, DB};
 use sbor::Decode;
@@ -100,41 +97,23 @@
 }
 
 impl ReadableSubstateStore for RadixEngineDB {
-<<<<<<< HEAD
-    fn get_substate(&self, address: &Address) -> Option<Substate> {
+    fn get_substate(&self, address: &Address) -> Option<Output> {
         self.read(address).map(|b| scrypto_decode(&b).unwrap())
     }
 
-    fn get_space(&self, address: &Address) -> Option<PhysicalSubstateId> {
-        self.read(address).map(|b| scrypto_decode(&b).unwrap())
-=======
-    fn get_substate(&self, address: &[u8]) -> Option<Output> {
-        self.read(address).map(|b| scrypto_decode(&b).unwrap())
-    }
-
-    fn get_space(&self, address: &[u8]) -> OutputId {
-        self.read(&address)
+    fn get_space(&self, address: &Address) -> OutputId {
+        self.read(address)
             .map(|b| scrypto_decode(&b).unwrap())
             .expect("Expected space does not exist")
->>>>>>> 8118233b
     }
 }
 
 impl WriteableSubstateStore for RadixEngineDB {
-<<<<<<< HEAD
-    fn put_substate(&mut self, address: Address, substate: Substate) {
+    fn put_substate(&mut self, address: Address, substate: Output) {
         self.write(address, scrypto_encode(&substate));
     }
 
-    fn put_space(&mut self, address: Address, phys_id: PhysicalSubstateId) {
-        self.write(address, scrypto_encode(&phys_id));
-=======
-    fn put_substate(&mut self, address: &[u8], substate: Output) {
-        self.write(address, &scrypto_encode(&substate));
-    }
-
-    fn put_space(&mut self, address: &[u8], phys_id: OutputId) {
-        self.write(&address, &scrypto_encode(&phys_id));
->>>>>>> 8118233b
+    fn put_space(&mut self, address: Address, output_id: OutputId) {
+        self.write(address, scrypto_encode(&output_id));
     }
 }