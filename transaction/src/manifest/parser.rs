use crate::manifest::ast::{Instruction, Type, Value};
use crate::manifest::lexer::{Token, TokenKind};

#[derive(Debug, Clone, PartialEq, Eq)]
pub enum ParserError {
    UnexpectedEof,
    UnexpectedToken(Token),
    InvalidNumberOfValues { actual: usize, expected: usize },
    InvalidNumberOfTypes { actual: usize, expected: usize },
    InvalidHex(String),
    MissingEnumName,
}

pub struct Parser {
    tokens: Vec<Token>,
    current: usize,
}

#[macro_export]
macro_rules! advance_ok {
    ( $self:expr, $v:expr ) => {{
        $self.advance()?;
        Ok($v)
    }};
}

#[macro_export]
macro_rules! advance_match {
    ( $self:expr, $expected:expr ) => {{
        let token = $self.advance()?;
        if token.kind != $expected {
            return Err(ParserError::UnexpectedToken(token));
        }
    }};
}

impl Parser {
    pub fn new(tokens: Vec<Token>) -> Self {
        Self { tokens, current: 0 }
    }

    pub fn is_eof(&self) -> bool {
        self.current == self.tokens.len()
    }

    pub fn peek(&mut self) -> Result<Token, ParserError> {
        self.tokens
            .get(self.current)
            .cloned()
            .ok_or(ParserError::UnexpectedEof)
    }

    pub fn advance(&mut self) -> Result<Token, ParserError> {
        let token = self.peek()?;
        self.current += 1;
        Ok(token)
    }

    pub fn parse_manifest(&mut self) -> Result<Vec<Instruction>, ParserError> {
        let mut instructions = Vec::<Instruction>::new();

        while !self.is_eof() {
            instructions.push(self.parse_instruction()?);
        }

        Ok(instructions)
    }

    pub fn parse_instruction(&mut self) -> Result<Instruction, ParserError> {
        let token = self.advance()?;
        let instruction = match token.kind {
            TokenKind::TakeFromWorktop => Instruction::TakeFromWorktop {
                resource_address: self.parse_value()?,
                new_bucket: self.parse_value()?,
            },
            TokenKind::TakeFromWorktopByAmount => Instruction::TakeFromWorktopByAmount {
                amount: self.parse_value()?,
                resource_address: self.parse_value()?,
                new_bucket: self.parse_value()?,
            },
            TokenKind::TakeFromWorktopByIds => Instruction::TakeFromWorktopByIds {
                ids: self.parse_value()?,
                resource_address: self.parse_value()?,
                new_bucket: self.parse_value()?,
            },
            TokenKind::ReturnToWorktop => Instruction::ReturnToWorktop {
                bucket: self.parse_value()?,
            },
            TokenKind::AssertWorktopContains => Instruction::AssertWorktopContains {
                resource_address: self.parse_value()?,
            },
            TokenKind::AssertWorktopContainsByAmount => {
                Instruction::AssertWorktopContainsByAmount {
                    amount: self.parse_value()?,
                    resource_address: self.parse_value()?,
                }
            }
            TokenKind::AssertWorktopContainsByIds => Instruction::AssertWorktopContainsByIds {
                ids: self.parse_value()?,
                resource_address: self.parse_value()?,
            },
            TokenKind::PopFromAuthZone => Instruction::PopFromAuthZone {
                new_proof: self.parse_value()?,
            },
            TokenKind::PushToAuthZone => Instruction::PushToAuthZone {
                proof: self.parse_value()?,
            },
            TokenKind::ClearAuthZone => Instruction::ClearAuthZone,
            TokenKind::CreateProofFromAuthZone => Instruction::CreateProofFromAuthZone {
                resource_address: self.parse_value()?,
                new_proof: self.parse_value()?,
            },
            TokenKind::CreateProofFromAuthZoneByAmount => {
                Instruction::CreateProofFromAuthZoneByAmount {
                    amount: self.parse_value()?,
                    resource_address: self.parse_value()?,
                    new_proof: self.parse_value()?,
                }
            }
            TokenKind::CreateProofFromAuthZoneByIds => Instruction::CreateProofFromAuthZoneByIds {
                ids: self.parse_value()?,
                resource_address: self.parse_value()?,
                new_proof: self.parse_value()?,
            },
            TokenKind::CreateProofFromBucket => Instruction::CreateProofFromBucket {
                bucket: self.parse_value()?,
                new_proof: self.parse_value()?,
            },
            TokenKind::CloneProof => Instruction::CloneProof {
                proof: self.parse_value()?,
                new_proof: self.parse_value()?,
            },
            TokenKind::DropProof => Instruction::DropProof {
                proof: self.parse_value()?,
            },
            TokenKind::DropAllProofs => Instruction::DropAllProofs,
            TokenKind::CallFunction => Instruction::CallFunction {
                package_address: self.parse_value()?,
                blueprint_name: self.parse_value()?,
                function_name: self.parse_value()?,
                args: {
                    let mut values = vec![];
                    while self.peek()?.kind != TokenKind::Semicolon {
                        values.push(self.parse_value()?);
                    }
                    values
                },
            },
            TokenKind::CallMethod => Instruction::CallMethod {
                component_address: self.parse_value()?,
                method_name: self.parse_value()?,
                args: {
                    let mut values = vec![];
                    while self.peek()?.kind != TokenKind::Semicolon {
                        values.push(self.parse_value()?);
                    }
                    values
                },
            },

            TokenKind::PublishPackage => Instruction::PublishPackage {
                code: self.parse_value()?,
                abi: self.parse_value()?,
                royalty_config: self.parse_value()?,
                metadata: self.parse_value()?,
                access_rules: self.parse_value()?,
            },
            TokenKind::PublishPackageWithOwner => Instruction::PublishPackageWithOwner {
                code: self.parse_value()?,
                abi: self.parse_value()?,
                owner_badge: self.parse_value()?,
            },
            TokenKind::CreateResource => Instruction::CreateResource {
                resource_type: self.parse_value()?,
                metadata: self.parse_value()?,
                access_rules: self.parse_value()?,
                mint_params: self.parse_value()?,
            },
            TokenKind::CreateResourceWithOwner => Instruction::CreateResourceWithOwner {
                resource_type: self.parse_value()?,
                metadata: self.parse_value()?,
                owner_badge: self.parse_value()?,
                mint_params: self.parse_value()?,
            },
            TokenKind::BurnResource => Instruction::BurnResource {
                bucket: self.parse_value()?,
            },
            TokenKind::MintFungible => Instruction::MintFungible {
                resource_address: self.parse_value()?,
                amount: self.parse_value()?,
            },
            TokenKind::SetMetadata => Instruction::SetMetadata {
                entity_address: self.parse_value()?,
                key: self.parse_value()?,
                value: self.parse_value()?,
            },
            TokenKind::SetPackageRoyaltyConfig => Instruction::SetPackageRoyaltyConfig {
                package_address: self.parse_value()?,
                royalty_config: self.parse_value()?,
            },
            TokenKind::SetComponentRoyaltyConfig => Instruction::SetComponentRoyaltyConfig {
                component_address: self.parse_value()?,
                royalty_config: self.parse_value()?,
            },
            TokenKind::ClaimPackageRoyalty => Instruction::ClaimPackageRoyalty {
                package_address: self.parse_value()?,
            },
            TokenKind::ClaimComponentRoyalty => Instruction::ClaimComponentRoyalty {
                component_address: self.parse_value()?,
            },
            _ => {
                return Err(ParserError::UnexpectedToken(token));
            }
        };
        advance_match!(self, TokenKind::Semicolon);
        Ok(instruction)
    }

    pub fn parse_value(&mut self) -> Result<Value, ParserError> {
        let token = self.peek()?;
        match token.kind {
            // ==============
            // Basic Types
            // ==============
            TokenKind::OpenParenthesis => {
                advance_match!(self, TokenKind::OpenParenthesis);
                advance_match!(self, TokenKind::CloseParenthesis);
                Ok(Value::Unit)
            }
            TokenKind::BoolLiteral(value) => advance_ok!(self, Value::Bool(value)),
            TokenKind::U8Literal(value) => advance_ok!(self, Value::U8(value)),
            TokenKind::U16Literal(value) => advance_ok!(self, Value::U16(value)),
            TokenKind::U32Literal(value) => advance_ok!(self, Value::U32(value)),
            TokenKind::U64Literal(value) => advance_ok!(self, Value::U64(value)),
            TokenKind::U128Literal(value) => advance_ok!(self, Value::U128(value)),
            TokenKind::I8Literal(value) => advance_ok!(self, Value::I8(value)),
            TokenKind::I16Literal(value) => advance_ok!(self, Value::I16(value)),
            TokenKind::I32Literal(value) => advance_ok!(self, Value::I32(value)),
            TokenKind::I64Literal(value) => advance_ok!(self, Value::I64(value)),
            TokenKind::I128Literal(value) => advance_ok!(self, Value::I128(value)),
            TokenKind::StringLiteral(value) => advance_ok!(self, Value::String(value)),
            TokenKind::Enum => self.parse_enum(),
            TokenKind::Array => self.parse_array(),
            TokenKind::Tuple => self.parse_tuple(),
<<<<<<< HEAD
            TokenKind::Bytes => self.parse_bytes(),
=======

            // ==============
            // Aliases
            // ==============
            TokenKind::Some |
            TokenKind::None |
            TokenKind::Ok |
            TokenKind::Err => self.parse_alias(),

            // ==============
            // Custom Types
            // ==============

>>>>>>> 8a7f3f01
            /* Global address */
            TokenKind::PackageAddress |
            TokenKind::SystemAddress |
            TokenKind::ComponentAddress |
            TokenKind::ResourceAddress |
            /* RE Nodes */
            TokenKind::Component |
            TokenKind::KeyValueStore |
            TokenKind::Bucket |
            TokenKind::Proof |
            TokenKind::Vault |
            /* Other interpreted */
            TokenKind::Expression |
            TokenKind::Blob |
            TokenKind::NonFungibleAddress |
            /* Uninterpreted */
            TokenKind::Hash |
            TokenKind::EcdsaSecp256k1PublicKey |
            TokenKind::EcdsaSecp256k1Signature |
            TokenKind::EddsaEd25519PublicKey |
            TokenKind::EddsaEd25519Signature |
            TokenKind::Decimal |
            TokenKind::PreciseDecimal |
            TokenKind::NonFungibleId  => self.parse_scrypto_types(),
            _ => Err(ParserError::UnexpectedToken(token)),
        }
    }

    pub fn parse_enum(&mut self) -> Result<Value, ParserError> {
        advance_match!(self, TokenKind::Enum);
        let mut name_and_fields =
            self.parse_values_any(TokenKind::OpenParenthesis, TokenKind::CloseParenthesis)?;
        let name = match name_and_fields.get(0) {
            Some(Value::String(name)) => name.clone(),
            _ => {
                return Err(ParserError::MissingEnumName);
            }
        };
        name_and_fields.remove(0);
        Ok(Value::Enum(name, name_and_fields))
    }

    pub fn parse_array(&mut self) -> Result<Value, ParserError> {
        advance_match!(self, TokenKind::Array);
        let generics = self.parse_generics(1)?;
        Ok(Value::Array(
            generics[0],
            self.parse_values_any(TokenKind::OpenParenthesis, TokenKind::CloseParenthesis)?,
        ))
    }

    pub fn parse_tuple(&mut self) -> Result<Value, ParserError> {
        advance_match!(self, TokenKind::Tuple);
        Ok(Value::Tuple(self.parse_values_any(
            TokenKind::OpenParenthesis,
            TokenKind::CloseParenthesis,
        )?))
    }

<<<<<<< HEAD
    pub fn parse_bytes(&mut self) -> Result<Value, ParserError> {
        advance_match!(self, TokenKind::Bytes);
        advance_match!(self, TokenKind::OpenParenthesis);
        let t = self.advance()?;
        let bytes = if let TokenKind::StringLiteral(str) = &t.kind {
            hex::decode(str).map_err(|_| ParserError::InvalidHex(str.to_owned()))?
        } else {
            return Err(ParserError::UnexpectedToken(t));
        };
        advance_match!(self, TokenKind::CloseParenthesis);

        Ok(Value::Array(
            Type::U8,
            bytes.into_iter().map(|b| Value::U8(b)).collect(),
        ))
=======
    pub fn parse_alias(&mut self) -> Result<Value, ParserError> {
        let token = self.advance()?;
        match token.kind {
            TokenKind::Some => Ok(Value::Some(Box::new(self.parse_values_one()?))),
            TokenKind::None => Ok(Value::None),
            TokenKind::Ok => Ok(Value::Ok(Box::new(self.parse_values_one()?))),
            TokenKind::Err => Ok(Value::Err(Box::new(self.parse_values_one()?))),
            _ => Err(ParserError::UnexpectedToken(token)),
        }
>>>>>>> 8a7f3f01
    }

    pub fn parse_scrypto_types(&mut self) -> Result<Value, ParserError> {
        let token = self.advance()?;
        match token.kind {
            // Global address types
            TokenKind::PackageAddress => Ok(Value::PackageAddress(self.parse_values_one()?.into())),
            TokenKind::SystemAddress => Ok(Value::SystemAddress(self.parse_values_one()?.into())),
            TokenKind::ComponentAddress => {
                Ok(Value::ComponentAddress(self.parse_values_one()?.into()))
            }
            TokenKind::ResourceAddress => {
                Ok(Value::ResourceAddress(self.parse_values_one()?.into()))
            }

            // RE nodes
            TokenKind::Component => Ok(Value::Component(self.parse_values_one()?.into())),
            TokenKind::KeyValueStore => Ok(Value::KeyValueStore(self.parse_values_one()?.into())),
            TokenKind::Bucket => Ok(Value::Bucket(self.parse_values_one()?.into())),
            TokenKind::Proof => Ok(Value::Proof(self.parse_values_one()?.into())),
            TokenKind::Vault => Ok(Value::Vault(self.parse_values_one()?.into())),

            // Interpreted
            TokenKind::Expression => Ok(Value::Expression(self.parse_values_one()?.into())),
            TokenKind::Blob => Ok(Value::Blob(self.parse_values_one()?.into())),
            TokenKind::NonFungibleAddress => {
                Ok(Value::NonFungibleAddress(self.parse_values_one()?.into()))
            }

            // Uninterpreted
            TokenKind::Hash => Ok(Value::Hash(self.parse_values_one()?.into())),
            TokenKind::EcdsaSecp256k1PublicKey => Ok(Value::EcdsaSecp256k1PublicKey(
                self.parse_values_one()?.into(),
            )),
            TokenKind::EcdsaSecp256k1Signature => Ok(Value::EcdsaSecp256k1Signature(
                self.parse_values_one()?.into(),
            )),
            TokenKind::EddsaEd25519PublicKey => Ok(Value::EddsaEd25519PublicKey(
                self.parse_values_one()?.into(),
            )),
            TokenKind::EddsaEd25519Signature => Ok(Value::EddsaEd25519Signature(
                self.parse_values_one()?.into(),
            )),
            TokenKind::Decimal => Ok(Value::Decimal(self.parse_values_one()?.into())),
            TokenKind::PreciseDecimal => Ok(Value::PreciseDecimal(self.parse_values_one()?.into())),
            TokenKind::NonFungibleId => Ok(Value::NonFungibleId(self.parse_values_one()?.into())),

            _ => Err(ParserError::UnexpectedToken(token)),
        }
    }

    /// Parse a comma-separated value list, enclosed by a pair of marks.
    fn parse_values_any(
        &mut self,
        open: TokenKind,
        close: TokenKind,
    ) -> Result<Vec<Value>, ParserError> {
        advance_match!(self, open);
        let mut values = Vec::new();
        while self.peek()?.kind != close {
            values.push(self.parse_value()?);
            if self.peek()?.kind != close {
                advance_match!(self, TokenKind::Comma);
            }
        }
        advance_match!(self, close);
        Ok(values)
    }

    fn parse_values_one(&mut self) -> Result<Value, ParserError> {
        let values =
            self.parse_values_any(TokenKind::OpenParenthesis, TokenKind::CloseParenthesis)?;
        if values.len() != 1 {
            Err(ParserError::InvalidNumberOfValues {
                actual: values.len(),
                expected: 1,
            })
        } else {
            Ok(values[0].clone())
        }
    }

    fn parse_generics(&mut self, n: usize) -> Result<Vec<Type>, ParserError> {
        advance_match!(self, TokenKind::LessThan);
        let mut types = Vec::new();
        while self.peek()?.kind != TokenKind::GreaterThan {
            types.push(self.parse_type()?);
            if self.peek()?.kind != TokenKind::GreaterThan {
                advance_match!(self, TokenKind::Comma);
            }
        }
        advance_match!(self, TokenKind::GreaterThan);

        if types.len() != n {
            Err(ParserError::InvalidNumberOfTypes {
                expected: n,
                actual: types.len(),
            })
        } else {
            Ok(types)
        }
    }

    fn parse_type(&mut self) -> Result<Type, ParserError> {
        let token = self.advance()?;
        match &token.kind {
            TokenKind::Unit => Ok(Type::Unit),
            TokenKind::Bool => Ok(Type::Bool),
            TokenKind::I8 => Ok(Type::I8),
            TokenKind::I16 => Ok(Type::I16),
            TokenKind::I32 => Ok(Type::I32),
            TokenKind::I64 => Ok(Type::I64),
            TokenKind::I128 => Ok(Type::I128),
            TokenKind::U8 => Ok(Type::U8),
            TokenKind::U16 => Ok(Type::U16),
            TokenKind::U32 => Ok(Type::U32),
            TokenKind::U64 => Ok(Type::U64),
            TokenKind::U128 => Ok(Type::U128),
            TokenKind::String => Ok(Type::String),
            TokenKind::Enum => Ok(Type::Enum),
            TokenKind::Array => Ok(Type::Array),
            TokenKind::Tuple => Ok(Type::Tuple),

            // Globals
            TokenKind::PackageAddress => Ok(Type::PackageAddress),
            TokenKind::ComponentAddress => Ok(Type::ComponentAddress),
            TokenKind::ResourceAddress => Ok(Type::ResourceAddress),
            TokenKind::SystemAddress => Ok(Type::SystemAddress),

            // RE Nodes
            TokenKind::Component => Ok(Type::Component),
            TokenKind::KeyValueStore => Ok(Type::KeyValueStore),
            TokenKind::Bucket => Ok(Type::Bucket),
            TokenKind::Proof => Ok(Type::Proof),
            TokenKind::Vault => Ok(Type::Vault),

            // Other interpreted types
            TokenKind::Expression => Ok(Type::Expression),
            TokenKind::Blob => Ok(Type::Blob),
            TokenKind::NonFungibleAddress => Ok(Type::NonFungibleAddress),

            // Uninterpreted
            TokenKind::Hash => Ok(Type::Hash),
            TokenKind::EcdsaSecp256k1PublicKey => Ok(Type::EcdsaSecp256k1PublicKey),
            TokenKind::EcdsaSecp256k1Signature => Ok(Type::EcdsaSecp256k1Signature),
            TokenKind::EddsaEd25519PublicKey => Ok(Type::EddsaEd25519PublicKey),
            TokenKind::EddsaEd25519Signature => Ok(Type::EddsaEd25519Signature),
            TokenKind::Decimal => Ok(Type::Decimal),
            TokenKind::PreciseDecimal => Ok(Type::PreciseDecimal),
            TokenKind::NonFungibleId => Ok(Type::NonFungibleId),

            _ => Err(ParserError::UnexpectedToken(token)),
        }
    }
}

#[cfg(test)]
mod tests {
    use super::*;
    use crate::manifest::lexer::{tokenize, Span};

    #[macro_export]
    macro_rules! parse_instruction_ok {
        ( $s:expr, $expected:expr ) => {{
            let mut parser = Parser::new(tokenize($s).unwrap());
            assert_eq!(parser.parse_instruction(), Ok($expected));
            assert!(parser.is_eof());
        }};
    }

    #[macro_export]
    macro_rules! parse_value_ok {
        ( $s:expr, $expected:expr ) => {{
            let mut parser = Parser::new(tokenize($s).unwrap());
            assert_eq!(parser.parse_value(), Ok($expected));
            assert!(parser.is_eof());
        }};
    }

    #[macro_export]
    macro_rules! parse_value_error {
        ( $s:expr, $expected:expr ) => {{
            let mut parser = Parser::new(tokenize($s).unwrap());
            match parser.parse_value() {
                Ok(_) => {
                    panic!("Expected {:?} but no error is thrown", $expected);
                }
                Err(e) => {
                    assert_eq!(e, $expected);
                }
            }
        }};
    }

    #[test]
    fn test_literals() {
        parse_value_ok!(r#"()"#, Value::Unit);
        parse_value_ok!(r#"true"#, Value::Bool(true));
        parse_value_ok!(r#"false"#, Value::Bool(false));
        parse_value_ok!(r#"1i8"#, Value::I8(1));
        parse_value_ok!(r#"1i16"#, Value::I16(1));
        parse_value_ok!(r#"1i32"#, Value::I32(1));
        parse_value_ok!(r#"1i64"#, Value::I64(1));
        parse_value_ok!(r#"1i128"#, Value::I128(1));
        parse_value_ok!(r#"1u8"#, Value::U8(1));
        parse_value_ok!(r#"1u16"#, Value::U16(1));
        parse_value_ok!(r#"1u32"#, Value::U32(1));
        parse_value_ok!(r#"1u64"#, Value::U64(1));
        parse_value_ok!(r#"1u128"#, Value::U128(1));
        parse_value_ok!(r#""test""#, Value::String("test".into()));
    }

    #[test]
    fn test_enum() {
        parse_value_ok!(
            r#"Enum("Variant", "Hello", 123u8)"#,
            Value::Enum(
                "Variant".to_string(),
                vec![Value::String("Hello".into()), Value::U8(123)],
            )
        );
        parse_value_ok!(
            r#"Enum("Variant")"#,
            Value::Enum("Variant".to_string(), vec![])
        );
    }

    #[test]
    fn test_array() {
        parse_value_ok!(
            r#"Array<U8>(1u8, 2u8)"#,
            Value::Array(Type::U8, vec![Value::U8(1), Value::U8(2)])
        );
    }

    #[test]
    fn test_tuple() {
        parse_value_ok!(
            r#"Tuple("Hello", 123u8)"#,
            Value::Tuple(vec![Value::String("Hello".into()), Value::U8(123),])
        );
        parse_value_ok!(r#"Tuple()"#, Value::Tuple(vec![]));
        parse_value_ok!(
            r#"Tuple(1u8, 2u8)"#,
            Value::Tuple(vec![Value::U8(1), Value::U8(2)])
        );
    }

    #[test]
    fn test_failures() {
        parse_value_error!(r#"Enum(0u8"#, ParserError::UnexpectedEof);
        parse_value_error!(
            r#"Enum(0u8>"#,
            ParserError::UnexpectedToken(Token {
                kind: TokenKind::GreaterThan,
                span: Span {
                    start: (1, 10),
                    end: (1, 10)
                }
            })
        );
        parse_value_error!(
            r#"PackageAddress("abc", "def")"#,
            ParserError::InvalidNumberOfValues {
                actual: 2,
                expected: 1
            }
        );
    }

    #[test]
    fn test_transaction() {
        parse_instruction_ok!(
            r#"TAKE_FROM_WORKTOP_BY_AMOUNT  Decimal("1.0")  ResourceAddress("03cbdf875789d08cc80c97e2915b920824a69ea8d809e50b9fe09d")  Bucket("xrd_bucket");"#,
            Instruction::TakeFromWorktopByAmount {
                amount: Value::Decimal(Value::String("1.0".into()).into()),
                resource_address: Value::ResourceAddress(
                    Value::String("03cbdf875789d08cc80c97e2915b920824a69ea8d809e50b9fe09d".into())
                        .into()
                ),
                new_bucket: Value::Bucket(Value::String("xrd_bucket".into()).into()),
            }
        );
        parse_instruction_ok!(
            r#"TAKE_FROM_WORKTOP  ResourceAddress("03cbdf875789d08cc80c97e2915b920824a69ea8d809e50b9fe09d")  Bucket("xrd_bucket");"#,
            Instruction::TakeFromWorktop {
                resource_address: Value::ResourceAddress(
                    Value::String("03cbdf875789d08cc80c97e2915b920824a69ea8d809e50b9fe09d".into())
                        .into()
                ),
                new_bucket: Value::Bucket(Value::String("xrd_bucket".into()).into()),
            }
        );
        parse_instruction_ok!(
            r#"ASSERT_WORKTOP_CONTAINS_BY_AMOUNT  Decimal("1.0")  ResourceAddress("03cbdf875789d08cc80c97e2915b920824a69ea8d809e50b9fe09d");"#,
            Instruction::AssertWorktopContainsByAmount {
                amount: Value::Decimal(Value::String("1.0".into()).into()),
                resource_address: Value::ResourceAddress(
                    Value::String("03cbdf875789d08cc80c97e2915b920824a69ea8d809e50b9fe09d".into())
                        .into()
                ),
            }
        );
        parse_instruction_ok!(
            r#"CREATE_PROOF_FROM_BUCKET  Bucket("xrd_bucket")  Proof("admin_auth");"#,
            Instruction::CreateProofFromBucket {
                bucket: Value::Bucket(Value::String("xrd_bucket".into()).into()),
                new_proof: Value::Proof(Value::String("admin_auth".into()).into()),
            }
        );
        parse_instruction_ok!(
            r#"CLONE_PROOF  Proof("admin_auth")  Proof("admin_auth2");"#,
            Instruction::CloneProof {
                proof: Value::Proof(Value::String("admin_auth".into()).into()),
                new_proof: Value::Proof(Value::String("admin_auth2".into()).into()),
            }
        );
        parse_instruction_ok!(
            r#"DROP_PROOF Proof("admin_auth");"#,
            Instruction::DropProof {
                proof: Value::Proof(Value::String("admin_auth".into()).into()),
            }
        );
        parse_instruction_ok!(r#"DROP_ALL_PROOFS;"#, Instruction::DropAllProofs);
        parse_instruction_ok!(
            r#"CALL_FUNCTION  PackageAddress("01d1f50010e4102d88aacc347711491f852c515134a9ecf67ba17c")  "Airdrop"  "new"  500u32;"#,
            Instruction::CallFunction {
                package_address: Value::PackageAddress(
                    Value::String("01d1f50010e4102d88aacc347711491f852c515134a9ecf67ba17c".into())
                        .into()
                ),
                blueprint_name: Value::String("Airdrop".into()),
                function_name: Value::String("new".into()),
                args: vec![Value::U32(500),]
            }
        );
        parse_instruction_ok!(
            r#"CALL_METHOD  ComponentAddress("0292566c83de7fd6b04fcc92b5e04b03228ccff040785673278ef1")  "refill"  Bucket("xrd_bucket")  Proof("admin_auth");"#,
            Instruction::CallMethod {
                component_address: Value::ComponentAddress(
                    Value::String("0292566c83de7fd6b04fcc92b5e04b03228ccff040785673278ef1".into())
                        .into()
                ),
                method_name: Value::String("refill".into()),
                args: vec![
                    Value::Bucket(Value::String("xrd_bucket".into()).into()),
                    Value::Proof(Value::String("admin_auth".into()).into())
                ]
            }
        );
        parse_instruction_ok!(
            r#"CALL_METHOD  ComponentAddress("0292566c83de7fd6b04fcc92b5e04b03228ccff040785673278ef1")  "withdraw_non_fungible"  NonFungibleId("00")  Proof("admin_auth");"#,
            Instruction::CallMethod {
                component_address: Value::ComponentAddress(
                    Value::String("0292566c83de7fd6b04fcc92b5e04b03228ccff040785673278ef1".into())
                        .into()
                ),
                method_name: Value::String("withdraw_non_fungible".into()),
                args: vec![
                    Value::NonFungibleId(Value::String("00".into()).into()),
                    Value::Proof(Value::String("admin_auth".into()).into())
                ]
            }
        );
    }

    #[test]
    fn test_create_resource() {
        parse_instruction_ok!(
            r#"CREATE_RESOURCE Enum("Fungible", 0u8) Array<Tuple>() Array<Tuple>() Enum("Some", Enum("Fungible", Decimal("1.0")));"#,
            Instruction::CreateResource {
                resource_type: Value::Enum("Fungible".to_string(), vec![Value::U8(0)]),
                metadata: Value::Array(Type::Tuple, vec![]),
                access_rules: Value::Array(Type::Tuple, vec![]),
                mint_params: Value::Enum(
                    "Some".to_string(),
                    vec![Value::Enum(
                        "Fungible".to_string(),
                        vec![Value::Decimal(Value::String("1.0".into()).into())]
                    )]
                ),
            }
        );
    }
}<|MERGE_RESOLUTION|>--- conflicted
+++ resolved
@@ -242,9 +242,6 @@
             TokenKind::Enum => self.parse_enum(),
             TokenKind::Array => self.parse_array(),
             TokenKind::Tuple => self.parse_tuple(),
-<<<<<<< HEAD
-            TokenKind::Bytes => self.parse_bytes(),
-=======
 
             // ==============
             // Aliases
@@ -253,12 +250,12 @@
             TokenKind::None |
             TokenKind::Ok |
             TokenKind::Err => self.parse_alias(),
+            TokenKind::Bytes => self.parse_bytes(),
 
             // ==============
             // Custom Types
             // ==============
 
->>>>>>> 8a7f3f01
             /* Global address */
             TokenKind::PackageAddress |
             TokenKind::SystemAddress |
@@ -318,7 +315,6 @@
         )?))
     }
 
-<<<<<<< HEAD
     pub fn parse_bytes(&mut self) -> Result<Value, ParserError> {
         advance_match!(self, TokenKind::Bytes);
         advance_match!(self, TokenKind::OpenParenthesis);
@@ -334,7 +330,8 @@
             Type::U8,
             bytes.into_iter().map(|b| Value::U8(b)).collect(),
         ))
-=======
+    }
+
     pub fn parse_alias(&mut self) -> Result<Value, ParserError> {
         let token = self.advance()?;
         match token.kind {
@@ -344,7 +341,6 @@
             TokenKind::Err => Ok(Value::Err(Box::new(self.parse_values_one()?))),
             _ => Err(ParserError::UnexpectedToken(token)),
         }
->>>>>>> 8a7f3f01
     }
 
     pub fn parse_scrypto_types(&mut self) -> Result<Value, ParserError> {
