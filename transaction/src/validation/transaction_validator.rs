use radix_engine_constants::*;
use radix_engine_interface::constants::*;
use radix_engine_interface::crypto::{Hash, PublicKey};
use radix_engine_interface::data::*;
use radix_engine_interface::modules::auth::AuthAddresses;
use radix_engine_interface::node::NetworkDefinition;
use sbor::rust::collections::{BTreeSet, HashSet};

use crate::errors::{SignatureValidationError, *};
use crate::model::*;
use crate::validation::*;

pub trait TransactionValidator<T: ScryptoDecode> {
    fn check_length_and_decode_from_slice(
        &self,
        transaction: &[u8],
    ) -> Result<T, TransactionValidationError> {
        if transaction.len() > MAX_TRANSACTION_SIZE {
            return Err(TransactionValidationError::TransactionTooLarge);
        }

        let transaction = scrypto_decode(transaction)
            .map_err(TransactionValidationError::DeserializationError)?;

        Ok(transaction)
    }

    fn validate<'a, 't, I: IntentHashManager>(
        &'a self,
        transaction: &'t T,
        payload_size: usize,
        intent_hash_manager: &'a I,
    ) -> Result<Executable<'t>, TransactionValidationError>;
}

#[derive(Debug, Copy, Clone, PartialEq, Eq)]
pub struct ValidationConfig {
    pub network_id: u8,
    pub min_cost_unit_limit: u32,
    pub max_cost_unit_limit: u32,
    pub min_tip_percentage: u16,
    pub max_tip_percentage: u16,
    pub max_epoch_range: u64,
}

impl ValidationConfig {
    pub fn default(network_id: u8) -> Self {
        Self {
            network_id,
            min_cost_unit_limit: DEFAULT_MIN_COST_UNIT_LIMIT,
            max_cost_unit_limit: DEFAULT_MAX_COST_UNIT_LIMIT,
            min_tip_percentage: DEFAULT_MIN_TIP_PERCENTAGE,
            max_tip_percentage: DEFAULT_MAX_TIP_PERCENTAGE,
            max_epoch_range: DEFAULT_MAX_EPOCH_RANGE,
        }
    }

    pub fn simulator() -> Self {
        Self::default(NetworkDefinition::simulator().id)
    }
}

#[derive(Debug, Copy, Clone, PartialEq, Eq)]
pub struct NotarizedTransactionValidator {
    config: ValidationConfig,
}

impl TransactionValidator<NotarizedTransaction> for NotarizedTransactionValidator {
    fn validate<'a, 't, I: IntentHashManager>(
        &'a self,
        transaction: &'t NotarizedTransaction,
        payload_size: usize,
        intent_hash_manager: &'a I,
    ) -> Result<Executable<'t>, TransactionValidationError> {
        let intent = &transaction.signed_intent.intent;
        let intent_hash = intent.hash()?;

        self.validate_intent(&intent_hash, intent, intent_hash_manager)?;

        let signer_keys = self
            .validate_signatures(&transaction)
            .map_err(TransactionValidationError::SignatureValidationError)?;

        let transaction_hash = transaction.hash()?;

        let header = &intent.header;

        Ok(Executable::new(
            InstructionList::Basic(&intent.manifest.instructions),
            &intent.manifest.blobs,
            ExecutionContext {
                transaction_hash,
                payload_size,
                auth_zone_params: AuthZoneParams {
                    initial_proofs: AuthAddresses::signer_set(&signer_keys),
                    virtualizable_proofs_resource_addresses: BTreeSet::new(),
                },
                fee_payment: FeePayment::User {
                    cost_unit_limit: header.cost_unit_limit,
                    tip_percentage: header.tip_percentage,
                },
                runtime_validations: vec![
                    RuntimeValidation::IntentHashUniqueness { intent_hash }.enforced(),
                    RuntimeValidation::WithinEpochRange {
                        start_epoch_inclusive: header.start_epoch_inclusive,
                        end_epoch_exclusive: header.end_epoch_exclusive,
                    }
                    .enforced(),
                ],
                pre_allocated_ids: BTreeSet::new(),
            },
        ))
    }
}

impl NotarizedTransactionValidator {
    pub fn new(config: ValidationConfig) -> Self {
        Self { config }
    }

    pub fn validate_preview_intent<'a, 't, I: IntentHashManager>(
        &'a self,
        preview_intent: &'t PreviewIntent,
        intent_hash_manager: &'a I,
    ) -> Result<Executable<'t>, TransactionValidationError> {
        let transaction_hash = preview_intent.hash()?;
        let intent = &preview_intent.intent;

        let flags = &preview_intent.flags;
        let intent_hash = intent.hash()?;
        self.validate_intent(&intent_hash, intent, intent_hash_manager)?;
        let initial_proofs = AuthAddresses::signer_set(&preview_intent.signer_public_keys);

        let mut virtualizable_proofs_resource_addresses = BTreeSet::new();
        if flags.assume_all_signature_proofs {
            virtualizable_proofs_resource_addresses.insert(ECDSA_SECP256K1_TOKEN);
            virtualizable_proofs_resource_addresses.insert(EDDSA_ED25519_TOKEN);
        }

        let header = &intent.header;
        let manifest = &intent.manifest;

        let fee_payment = if flags.unlimited_loan {
            FeePayment::NoFee
        } else {
            FeePayment::User {
                cost_unit_limit: header.cost_unit_limit,
                tip_percentage: header.tip_percentage,
            }
        };

        Ok(Executable::new(
            InstructionList::Basic(&manifest.instructions),
            &manifest.blobs,
            ExecutionContext {
                transaction_hash,
                payload_size: 0,
                auth_zone_params: AuthZoneParams {
                    initial_proofs,
                    virtualizable_proofs_resource_addresses,
                },
                fee_payment,
                runtime_validations: vec![
                    RuntimeValidation::IntentHashUniqueness { intent_hash }
                        .with_skipped_assertion_if(flags.permit_duplicate_intent_hash),
                    RuntimeValidation::WithinEpochRange {
                        start_epoch_inclusive: header.start_epoch_inclusive,
                        end_epoch_exclusive: header.end_epoch_exclusive,
                    }
                    .with_skipped_assertion_if(flags.permit_invalid_header_epoch),
                ],
                pre_allocated_ids: BTreeSet::new(),
            },
        ))
    }

    pub fn validate_intent<I: IntentHashManager>(
        &self,
        intent_hash: &Hash,
        intent: &TransactionIntent,
        intent_hash_manager: &I,
    ) -> Result<(), TransactionValidationError> {
        // verify intent hash
        if !intent_hash_manager.allows(intent_hash) {
            return Err(TransactionValidationError::IntentHashRejected);
        }

        // verify intent header
        self.validate_header(&intent)
            .map_err(TransactionValidationError::HeaderValidationError)?;

        Self::validate_manifest(&intent.manifest)?;

        return Ok(());
    }

    pub fn validate_manifest(
        manifest: &TransactionManifest,
    ) -> Result<(), TransactionValidationError> {
        // semantic analysis
        let mut id_validator = ManifestIdValidator::new();
        for inst in &manifest.instructions {
            match inst {
                BasicInstruction::TakeFromWorktop { .. } => {
                    id_validator
                        .new_bucket()
                        .map_err(TransactionValidationError::IdValidationError)?;
                }
                BasicInstruction::TakeFromWorktopByAmount { .. } => {
                    id_validator
                        .new_bucket()
                        .map_err(TransactionValidationError::IdValidationError)?;
                }
                BasicInstruction::TakeFromWorktopByIds { .. } => {
                    id_validator
                        .new_bucket()
                        .map_err(TransactionValidationError::IdValidationError)?;
                }
                BasicInstruction::ReturnToWorktop { bucket_id } => {
                    id_validator
                        .drop_bucket(bucket_id)
                        .map_err(TransactionValidationError::IdValidationError)?;
                }
                BasicInstruction::AssertWorktopContains { .. } => {}
                BasicInstruction::AssertWorktopContainsByAmount { .. } => {}
                BasicInstruction::AssertWorktopContainsByIds { .. } => {}
                BasicInstruction::PopFromAuthZone => {
                    id_validator
                        .new_proof(ProofKind::AuthZoneProof)
                        .map_err(TransactionValidationError::IdValidationError)?;
                }
                BasicInstruction::PushToAuthZone { proof_id } => {
                    id_validator
                        .drop_proof(proof_id)
                        .map_err(TransactionValidationError::IdValidationError)?;
                }
                BasicInstruction::ClearAuthZone => {}
                BasicInstruction::CreateProofFromAuthZone { .. } => {
                    id_validator
                        .new_proof(ProofKind::AuthZoneProof)
                        .map_err(TransactionValidationError::IdValidationError)?;
                }
                BasicInstruction::CreateProofFromAuthZoneByAmount { .. } => {
                    id_validator
                        .new_proof(ProofKind::AuthZoneProof)
                        .map_err(TransactionValidationError::IdValidationError)?;
                }
                BasicInstruction::CreateProofFromAuthZoneByIds { .. } => {
                    id_validator
                        .new_proof(ProofKind::AuthZoneProof)
                        .map_err(TransactionValidationError::IdValidationError)?;
                }
                BasicInstruction::CreateProofFromBucket { bucket_id } => {
                    id_validator
                        .new_proof(ProofKind::BucketProof(bucket_id.clone()))
                        .map_err(TransactionValidationError::IdValidationError)?;
                }
                BasicInstruction::CloneProof { proof_id } => {
                    id_validator
                        .clone_proof(proof_id)
                        .map_err(TransactionValidationError::IdValidationError)?;
                }
                BasicInstruction::DropProof { proof_id } => {
                    id_validator
                        .drop_proof(proof_id)
                        .map_err(TransactionValidationError::IdValidationError)?;
                }
                BasicInstruction::DropAllProofs => {
                    id_validator
                        .drop_all_proofs()
                        .map_err(TransactionValidationError::IdValidationError)?;
                }
                BasicInstruction::CallFunction { args, .. }
                | BasicInstruction::CallMethod { args, .. } => {
                    // TODO: decode into Value
                    Self::validate_call_args(&args, &mut id_validator)
                        .map_err(TransactionValidationError::CallDataValidationError)?;
                }
                BasicInstruction::PublishPackage { .. } => {}
                BasicInstruction::PublishPackageWithOwner { .. } => {}
                BasicInstruction::BurnResource { bucket_id } => {
                    id_validator
                        .drop_bucket(bucket_id)
                        .map_err(TransactionValidationError::IdValidationError)?;
                }
<<<<<<< HEAD
                BasicInstruction::CreateAccountWithResource { bucket, .. } => {
                    id_validator
                        .drop_bucket(bucket)
                        .map_err(TransactionValidationError::IdValidationError)?;
                }
                BasicInstruction::RecallResource { .. } => {}
                BasicInstruction::SetMetadata { .. } => {}
                BasicInstruction::SetPackageRoyaltyConfig { .. } => {}
                BasicInstruction::SetComponentRoyaltyConfig { .. } => {}
                BasicInstruction::ClaimPackageRoyalty { .. } => {}
                BasicInstruction::ClaimComponentRoyalty { .. } => {}
                BasicInstruction::SetMethodAccessRule { .. } => {}
                BasicInstruction::MintFungible { .. } => {}
                BasicInstruction::MintNonFungible { .. } => {}
                BasicInstruction::MintUuidNonFungible { .. } => {}
                BasicInstruction::CreateFungibleResource { .. } => {}
                BasicInstruction::CreateFungibleResourceWithOwner { .. } => {}
                BasicInstruction::CreateNonFungibleResource { .. } => {}
                BasicInstruction::CreateNonFungibleResourceWithOwner { .. } => {}
                BasicInstruction::CreateIdentity { .. } => {}
                BasicInstruction::AssertAccessRule { .. } => {}
                BasicInstruction::CreateAccount { .. } => {}
=======
                BasicInstruction::CreateAccessController {
                    controlled_asset, ..
                } => {
                    id_validator
                        .drop_bucket(controlled_asset)
                        .map_err(TransactionValidationError::IdValidationError)?;
                }
                BasicInstruction::RecallResource { .. }
                | BasicInstruction::SetMetadata { .. }
                | BasicInstruction::SetPackageRoyaltyConfig { .. }
                | BasicInstruction::SetComponentRoyaltyConfig { .. }
                | BasicInstruction::ClaimPackageRoyalty { .. }
                | BasicInstruction::ClaimComponentRoyalty { .. }
                | BasicInstruction::SetMethodAccessRule { .. }
                | BasicInstruction::MintFungible { .. }
                | BasicInstruction::MintNonFungible { .. }
                | BasicInstruction::MintUuidNonFungible { .. }
                | BasicInstruction::CreateFungibleResource { .. }
                | BasicInstruction::CreateFungibleResourceWithOwner { .. }
                | BasicInstruction::CreateNonFungibleResource { .. }
                | BasicInstruction::CreateNonFungibleResourceWithOwner { .. }
                | BasicInstruction::CreateIdentity { .. }
                | BasicInstruction::AssertAccessRule { .. } => {}
>>>>>>> 1d6bf4d1
            }
        }

        Ok(())
    }

    pub fn validate_header(&self, intent: &TransactionIntent) -> Result<(), HeaderValidationError> {
        let header = &intent.header;

        // version
        if header.version != TRANSACTION_VERSION_V1 {
            return Err(HeaderValidationError::UnknownVersion(header.version));
        }

        // network
        if header.network_id != self.config.network_id {
            return Err(HeaderValidationError::InvalidNetwork);
        }

        // epoch
        if header.end_epoch_exclusive <= header.start_epoch_inclusive {
            return Err(HeaderValidationError::InvalidEpochRange);
        }
        if header.end_epoch_exclusive - header.start_epoch_inclusive > self.config.max_epoch_range {
            return Err(HeaderValidationError::EpochRangeTooLarge);
        }

        // cost unit limit
        if header.cost_unit_limit < self.config.min_cost_unit_limit
            || header.cost_unit_limit > self.config.max_cost_unit_limit
        {
            return Err(HeaderValidationError::InvalidCostUnitLimit);
        }

        // tip percentage
        if header.tip_percentage < self.config.min_tip_percentage
            || header.tip_percentage > self.config.max_tip_percentage
        {
            return Err(HeaderValidationError::InvalidTipBps);
        }

        Ok(())
    }

    pub fn validate_signatures(
        &self,
        transaction: &NotarizedTransaction,
    ) -> Result<Vec<PublicKey>, SignatureValidationError> {
        // TODO: split into static validation part and runtime validation part to support more signatures
        if transaction.signed_intent.intent_signatures.len() > MAX_NUMBER_OF_INTENT_SIGNATURES {
            return Err(SignatureValidationError::TooManySignatures);
        }

        // verify intent signature
        let mut signers = HashSet::new();
        let intent_payload = transaction.signed_intent.intent.to_bytes()?;
        for sig in &transaction.signed_intent.intent_signatures {
            let public_key = recover(&intent_payload, sig)
                .ok_or(SignatureValidationError::InvalidIntentSignature)?;

            if !verify(&intent_payload, &public_key, &sig.signature()) {
                return Err(SignatureValidationError::InvalidIntentSignature);
            }

            if !signers.insert(public_key) {
                return Err(SignatureValidationError::DuplicateSigner);
            }
        }

        if transaction.signed_intent.intent.header.notary_as_signatory {
            signers.insert(transaction.signed_intent.intent.header.notary_public_key);
        }

        // verify notary signature
        let signed_intent_payload = transaction.signed_intent.to_bytes()?;
        if !verify(
            &signed_intent_payload,
            &transaction.signed_intent.intent.header.notary_public_key,
            &transaction.notary_signature,
        ) {
            return Err(SignatureValidationError::InvalidNotarySignature);
        }

        Ok(signers.into_iter().collect())
    }

    pub fn validate_call_args(
        args: &[u8],
        id_validator: &mut ManifestIdValidator,
    ) -> Result<(), CallDataValidationError> {
        let indexed_args =
            IndexedScryptoValue::from_slice(args).map_err(CallDataValidationError::DecodeError)?;

        id_validator
            .move_resources(&indexed_args.buckets(), &indexed_args.proofs())
            .map_err(CallDataValidationError::IdValidationError)?;

        if let Ok(node_ids) = indexed_args.owned_node_ids() {
            if !node_ids.is_empty() {
                return Err(CallDataValidationError::OwnNotAllowed);
            }
        } else {
            return Err(CallDataValidationError::OwnNotAllowed);
        }

        Ok(())
    }
}

#[cfg(test)]
mod tests {
    use radix_engine_interface::node::NetworkDefinition;

    use super::*;
    use crate::{
        builder::ManifestBuilder, builder::TransactionBuilder, signing::EcdsaSecp256k1PrivateKey,
    };

    macro_rules! assert_invalid_tx {
        ($result: expr, ($version: expr, $start_epoch: expr, $end_epoch: expr, $nonce: expr, $signers: expr, $notary: expr)) => {{
            let mut intent_hash_manager: TestIntentHashManager = TestIntentHashManager::new();
            let config: ValidationConfig = ValidationConfig::simulator();
            let validator = NotarizedTransactionValidator::new(config);
            assert_eq!(
                $result,
                validator
                    .validate(
                        &create_transaction(
                            $version,
                            $start_epoch,
                            $end_epoch,
                            $nonce,
                            $signers,
                            $notary
                        ),
                        0,
                        &mut intent_hash_manager,
                    )
                    .expect_err("Should be an error")
            );
        }};
    }

    #[test]
    fn test_invalid_header() {
        assert_invalid_tx!(
            TransactionValidationError::HeaderValidationError(
                HeaderValidationError::UnknownVersion(2)
            ),
            (2, 0, 100, 5, vec![1], 2)
        );
        assert_invalid_tx!(
            TransactionValidationError::HeaderValidationError(
                HeaderValidationError::InvalidEpochRange
            ),
            (1, 0, 0, 5, vec![1], 2)
        );
        assert_invalid_tx!(
            TransactionValidationError::HeaderValidationError(
                HeaderValidationError::EpochRangeTooLarge
            ),
            (1, 0, 1000, 5, vec![1], 2)
        );
    }

    #[test]
    fn test_invalid_signatures() {
        assert_invalid_tx!(
            TransactionValidationError::SignatureValidationError(
                SignatureValidationError::TooManySignatures
            ),
            (1, 0, 100, 5, (1..20).collect(), 2)
        );
        assert_invalid_tx!(
            TransactionValidationError::SignatureValidationError(
                SignatureValidationError::DuplicateSigner
            ),
            (1, 0, 100, 5, vec![1, 1], 2)
        );
    }

    #[test]
    fn test_valid_preview() {
        let mut intent_hash_manager: TestIntentHashManager = TestIntentHashManager::new();

        // Build the whole transaction but only really care about the intent
        let tx = create_transaction(1, 0, 100, 5, vec![1, 2], 2);

        let validator = NotarizedTransactionValidator::new(ValidationConfig::simulator());

        let preview_intent = PreviewIntent {
            intent: tx.signed_intent.intent,
            signer_public_keys: Vec::new(),
            flags: PreviewFlags {
                unlimited_loan: true,
                assume_all_signature_proofs: false,
                permit_invalid_header_epoch: false,
                permit_duplicate_intent_hash: false,
            },
        };

        let result = validator.validate_preview_intent(&preview_intent, &mut intent_hash_manager);

        assert!(result.is_ok());
    }

    fn create_transaction(
        version: u8,
        start_epoch: u64,
        end_epoch: u64,
        nonce: u64,
        signers: Vec<u64>,
        notary: u64,
    ) -> NotarizedTransaction {
        let sk_notary = EcdsaSecp256k1PrivateKey::from_u64(notary).unwrap();

        let mut builder = TransactionBuilder::new()
            .header(TransactionHeader {
                version,
                network_id: NetworkDefinition::simulator().id,
                start_epoch_inclusive: start_epoch,
                end_epoch_exclusive: end_epoch,
                nonce,
                notary_public_key: sk_notary.public_key().into(),
                notary_as_signatory: false,
                cost_unit_limit: 1_000_000,
                tip_percentage: 5,
            })
            .manifest(ManifestBuilder::new().clear_auth_zone().build());

        for signer in signers {
            builder = builder.sign(&EcdsaSecp256k1PrivateKey::from_u64(signer).unwrap());
        }
        builder = builder.notarize(&sk_notary);

        builder.build()
    }
}<|MERGE_RESOLUTION|>--- conflicted
+++ resolved
@@ -283,35 +283,16 @@
                         .drop_bucket(bucket_id)
                         .map_err(TransactionValidationError::IdValidationError)?;
                 }
-<<<<<<< HEAD
-                BasicInstruction::CreateAccountWithResource { bucket, .. } => {
-                    id_validator
-                        .drop_bucket(bucket)
-                        .map_err(TransactionValidationError::IdValidationError)?;
-                }
-                BasicInstruction::RecallResource { .. } => {}
-                BasicInstruction::SetMetadata { .. } => {}
-                BasicInstruction::SetPackageRoyaltyConfig { .. } => {}
-                BasicInstruction::SetComponentRoyaltyConfig { .. } => {}
-                BasicInstruction::ClaimPackageRoyalty { .. } => {}
-                BasicInstruction::ClaimComponentRoyalty { .. } => {}
-                BasicInstruction::SetMethodAccessRule { .. } => {}
-                BasicInstruction::MintFungible { .. } => {}
-                BasicInstruction::MintNonFungible { .. } => {}
-                BasicInstruction::MintUuidNonFungible { .. } => {}
-                BasicInstruction::CreateFungibleResource { .. } => {}
-                BasicInstruction::CreateFungibleResourceWithOwner { .. } => {}
-                BasicInstruction::CreateNonFungibleResource { .. } => {}
-                BasicInstruction::CreateNonFungibleResourceWithOwner { .. } => {}
-                BasicInstruction::CreateIdentity { .. } => {}
-                BasicInstruction::AssertAccessRule { .. } => {}
-                BasicInstruction::CreateAccount { .. } => {}
-=======
                 BasicInstruction::CreateAccessController {
                     controlled_asset, ..
                 } => {
                     id_validator
                         .drop_bucket(controlled_asset)
+                        .map_err(TransactionValidationError::IdValidationError)?;
+                }
+                BasicInstruction::CreateAccountWithResource { bucket, .. } => {
+                    id_validator
+                        .drop_bucket(bucket)
                         .map_err(TransactionValidationError::IdValidationError)?;
                 }
                 BasicInstruction::RecallResource { .. }
@@ -329,8 +310,8 @@
                 | BasicInstruction::CreateNonFungibleResource { .. }
                 | BasicInstruction::CreateNonFungibleResourceWithOwner { .. }
                 | BasicInstruction::CreateIdentity { .. }
-                | BasicInstruction::AssertAccessRule { .. } => {}
->>>>>>> 1d6bf4d1
+                | BasicInstruction::AssertAccessRule { .. }
+                | BasicInstruction::CreateAccount { .. } => {}
             }
         }
 
